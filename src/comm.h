--- conflicted
+++ resolved
@@ -80,23 +80,12 @@
   virtual void exchange() = 0;                     // move atoms to new procs
   virtual void borders() = 0;                      // setup list of atoms to comm
 
-  // forward/reverse comm from a Pair, Fix, Compute, Dump
-
-<<<<<<< HEAD
-  virtual void forward_comm_pair(class Pair *) = 0;
-  virtual void reverse_comm_pair(class Pair *) = 0;
-  virtual void forward_comm_bond(class Bond *) = 0;
-  virtual void reverse_comm_bond(class Bond *) = 0;
-  virtual void forward_comm_fix(class Fix *, int size = 0) = 0;
-  virtual void reverse_comm_fix(class Fix *, int size = 0) = 0;
-  virtual void reverse_comm_fix_variable(class Fix *) = 0;
-  virtual void forward_comm_compute(class Compute *) = 0;
-  virtual void reverse_comm_compute(class Compute *) = 0;
-  virtual void forward_comm_dump(class Dump *) = 0;
-  virtual void reverse_comm_dump(class Dump *) = 0;
-=======
+  // forward/reverse comm from a Pair, Bond, Fix, Compute, Dump
+
   virtual void forward_comm(class Pair *) = 0;
   virtual void reverse_comm(class Pair *) = 0;
+  virtual void forward_comm(class Bond *) = 0;
+  virtual void reverse_comm(class Bond *) = 0;
   virtual void forward_comm(class Fix *, int size = 0) = 0;
   virtual void reverse_comm(class Fix *, int size = 0) = 0;
   virtual void reverse_comm_variable(class Fix *) = 0;
@@ -104,7 +93,6 @@
   virtual void reverse_comm(class Compute *) = 0;
   virtual void forward_comm(class Dump *) = 0;
   virtual void reverse_comm(class Dump *) = 0;
->>>>>>> 3e7de83e
 
   // forward comm of an array
   // exchange of info on neigh stencil
