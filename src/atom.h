/* -*- c++ -*- ----------------------------------------------------------
   LAMMPS - Large-scale Atomic/Molecular Massively Parallel Simulator
   https://www.lammps.org/, Sandia National Laboratories
   Steve Plimpton, sjplimp@sandia.gov

   Copyright (2003) Sandia Corporation.  Under the terms of Contract
   DE-AC04-94AL85000 with Sandia Corporation, the U.S. Government retains
   certain rights in this software.  This software is distributed under
   the GNU General Public License.

   See the README file in the top-level LAMMPS directory.
------------------------------------------------------------------------- */

#ifndef LMP_ATOM_H
#define LMP_ATOM_H

#include "pointers.h"

#include <map>
#include <set>

namespace LAMMPS_NS {

// forward declaration

class AtomVec;

class Atom : protected Pointers {
 public:
  char *atom_style;
  AtomVec *avec;
  enum { DOUBLE, INT, BIGINT };
  enum { GROW = 0, RESTART = 1, BORDER = 2 };
  enum { ATOMIC = 0, MOLECULAR = 1, TEMPLATE = 2 };
  enum { MAP_NONE = 0, MAP_ARRAY = 1, MAP_HASH = 2, MAP_YES = 3 };

  // atom counts

  bigint natoms;         // total # of atoms in system, could be 0
                         // natoms may not be current if atoms lost
  int nlocal, nghost;    // # of owned and ghost atoms on this proc
  int nmax;              // max # of owned+ghost in arrays on this proc
  int tag_enable;        // 0/1 if atom ID tags are defined
  int molecular;         // 0 = atomic, 1 = standard molecular system,
                         // 2 = molecule template system
  bigint nellipsoids;    // number of ellipsoids
  bigint nlines;         // number of lines
  bigint ntris;          // number of triangles
  bigint nbodies;        // number of bodies

  // system properties

  bigint nbonds, nangles, ndihedrals, nimpropers;
  int ntypes, nbondtypes, nangletypes, ndihedraltypes, nimpropertypes;
  int bond_per_atom, angle_per_atom, dihedral_per_atom, improper_per_atom;
  int extra_bond_per_atom, extra_angle_per_atom;
  int extra_dihedral_per_atom, extra_improper_per_atom;

  int firstgroup;          // store atoms in this group first, -1 if unset
  int nfirst;              // # of atoms in first group on this proc
  char *firstgroupname;    // group-ID to store first, null pointer if unset

  // --------------------------------------------------------------------
  // 1st customization section: customize by adding new per-atom variable
  // per-atom vectors and arrays

  tagint *tag;
  int *type, *mask;
  imageint *image;
  double **x, **v, **f;

  // charged and dipolar particles

  double *rmass;
  double *q, **mu;

  // finite-size particles

  double *radius;
  double **omega, **angmom, **torque;
  int *ellipsoid, *line, *tri, *body;
  double **quat;

  // molecular systems

  tagint *molecule;
  int *molindex, *molatom;

  int **nspecial;      // 0,1,2 = cumulative # of 1-2,1-3,1-4 neighs
  tagint **special;    // IDs of 1-2,1-3,1-4 neighs of each atom
  int maxspecial;      // special[nlocal][maxspecial]

  int *num_bond;
  int **bond_type;
  tagint **bond_atom;

  int *num_angle;
  int **angle_type;
  tagint **angle_atom1, **angle_atom2, **angle_atom3;

  int *num_dihedral;
  int **dihedral_type;
  tagint **dihedral_atom1, **dihedral_atom2, **dihedral_atom3, **dihedral_atom4;

  int *num_improper;
  int **improper_type;
  tagint **improper_atom1, **improper_atom2, **improper_atom3, **improper_atom4;

  // PERI package

  double *vfrac, *s0;
  double **x0;

  // SPIN package

  double **sp, **fm, **fm_long;

  // EFF and AWPMD packages

  int *spin;
  double *eradius, *ervel, *erforce;
  double *ervelforce;
  double **cs, **csforce, **vforce;
  int *etag;

  // CG-DNA package

  tagint *id5p;

  // DPD-REACT package

  double *uCond, *uMech, *uChem, *uCGnew, *uCG;
  double *duChem;
  double *dpdTheta;
  int nspecies_dpd;

  // MESO package

  double **cc, **cc_flux;           // cc = chemical concentration
  double *edpd_temp, *edpd_flux;    // temperature and heat flux
  double *vest_temp;
  double *edpd_cv;    // heat capacity
  int cc_species;

  // MESONT package

  double *length;
  int *buckling;
  tagint **bond_nt;

  // MACHDYN package

  double *contact_radius;
  double **smd_data_9;
  double **smd_stress;
  double *eff_plastic_strain;
  double *eff_plastic_strain_rate;
  double *damage;

  // SPH package

  double *rho, *drho, *esph, *desph, *cv;
  double **vest;

  // AMOEBA package

  int *nspecial15;              // # of 1-5 neighs
  tagint **special15;           // IDs of 1-5 neighs of each atom
  int maxspecial15;             // special15[nlocal][maxspecial15]

  // DIELECTRIC package

  double *area, *ed, *em, *epsilon, *curvature, *q_unscaled;

  // end of customization section
  // --------------------------------------------------------------------

  // --------------------------------------------------------------------
  // 2nd customization section: customize by adding new flags
  // identical list as Atom::set_atomflag_defaults()
  // most are existence flags for per-atom vectors and arrays
  // 1 if variable is used, 0 if not

  int sphere_flag, ellipsoid_flag, line_flag, tri_flag, body_flag;
  int peri_flag, electron_flag;
  int wavepacket_flag, sph_flag;

  int molecule_flag, molindex_flag, molatom_flag;
  int q_flag, mu_flag;
  int rmass_flag, radius_flag, omega_flag, torque_flag, angmom_flag, quat_flag;
  int vfrac_flag, spin_flag, eradius_flag, ervel_flag, erforce_flag;
  int cs_flag, csforce_flag, vforce_flag, ervelforce_flag, etag_flag;
  int rho_flag, esph_flag, cv_flag, vest_flag;
  int dpd_flag, edpd_flag, tdpd_flag;
  int mesont_flag;

  // SPIN package

  int sp_flag;

  // MACHDYN package

  int x0_flag;
  int smd_flag, damage_flag;
  int contact_radius_flag, smd_data_9_flag, smd_stress_flag;
  int eff_plastic_strain_flag, eff_plastic_strain_rate_flag;

  // AMOEBA package

  int nspecial15_flag;

  // Peridynamics scale factor, used by dump cfg

  double pdscale;

  // DIELECTRIC package

  int dielectric_flag;

  // end of customization section
  // --------------------------------------------------------------------

  // per-atom data struct describing all per-atom vectors/arrays

  struct PerAtom {
    std::string name;
    void *address;
    void *address_length;
    int *address_maxcols;
    int datatype;
    int cols;
    int collength;
    int threadflag;
  };

  std::vector<PerAtom> peratom;

  // custom vectors and arrays used by fix property/atom

  int **ivector, ***iarray;
  double **dvector, ***darray;
  int *icols, *dcols;
  char **ivname, **dvname, **ianame, **daname;
  int nivector, ndvector, niarray, ndarray;

  // molecule templates
  // each template can be a set of consecutive molecules
  // each with same ID (stored in molecules)
  // 1st molecule in template stores nset = # in set

  int nmolecule;
  class Molecule **molecules;

  // extra peratom info in restart file destined for fix & diag

  double **extra;

  // per-type arrays

  double *mass;
  int *mass_setflag;

  // callback ptrs for atom arrays managed by fix classes

  int nextra_grow, nextra_restart, nextra_border;    // # of callbacks of each type
  int *extra_grow, *extra_restart, *extra_border;    // index of fix to callback to
  int nextra_grow_max, nextra_restart_max;           // size of callback lists
  int nextra_border_max;
  int nextra_store;

  int map_style;                    // style of atom map: 0=none, 1=array, 2=hash
  int map_user;                     // user requested map style:
                                    // 0 = no request, 1=array, 2=hash, 3=yes
  tagint map_tag_max;               // max atom ID that map() is setup for
  std::set<tagint> *unique_tags;    // set to ensure that bodies have unique tags

  // spatial sorting of atoms

  int sortfreq;          // sort atoms every this many steps, 0 = off
  bigint nextsort;       // next timestep to sort on
  double userbinsize;    // requested sort bin size

  // indices of atoms with same ID

  int *sametag;    // sametag[I] = next atom with same ID, -1 if no more

  // true if image flags were reset to 0 during data_atoms()

  bool reset_image_flag[3];

  // AtomVec factory types and map

  typedef AtomVec *(*AtomVecCreator)(LAMMPS *);
  typedef std::map<std::string, AtomVecCreator> AtomVecCreatorMap;
  AtomVecCreatorMap *avec_map;

  // --------------------------------------------------------------------
  // functions

  Atom(class LAMMPS *);
  ~Atom() override;

  void settings(class Atom *);
  void peratom_create();
  void add_peratom(const std::string &, void *, int, int, int threadflag = 0);
  void add_peratom_change_columns(const std::string &, int);
  void add_peratom_vary(const std::string &, void *, int, int *, void *, int collength = 0);
  void create_avec(const std::string &, int, char **, int);
  virtual AtomVec *new_avec(const std::string &, int, int &);

  void init();
  void setup();

  AtomVec *style_match(const char *);
  void modify_params(int, char **);
  void tag_check();
  void tag_extend();
  int tag_consecutive();

  void bonus_check();

  int parse_data(const char *);

  void deallocate_topology();

  void data_atoms(int, char *, tagint, tagint, int, int, double *);
  void data_vels(int, char *, tagint);
  void data_bonds(int, char *, int *, tagint, int);
  void data_angles(int, char *, int *, tagint, int);
  void data_dihedrals(int, char *, int *, tagint, int);
  void data_impropers(int, char *, int *, tagint, int);
  void data_bonus(int, char *, AtomVec *, tagint);
  void data_bodies(int, char *, AtomVec *, tagint);
  void data_fix_compute_variable(int, int);

  virtual void allocate_type_arrays();
  void set_mass(const char *, int, const char *, int);
  void set_mass(const char *, int, int, double);
  void set_mass(const char *, int, int, char **);
  void set_mass(double *);
  void check_mass(const char *, int);

  int radius_consistency(int, double &);
  int shape_consistency(int, double &, double &, double &);

  void add_molecule(int, char **);
<<<<<<< HEAD
  int find_molecule(const char *);
=======
  int find_molecule(char *);
  std::vector<Molecule *>get_molecule_by_id(const std::string &);
>>>>>>> 20b87d3c
  void add_molecule_atom(class Molecule *, int, int, tagint);

  void first_reorder();
  virtual void sort();

  void add_callback(int);
  void delete_callback(const char *, int);
  void update_callback(int);

  int find_custom(const char *, int &, int &);
  virtual int add_custom(const char *, int, int);
  virtual void remove_custom(int, int, int);

  virtual void sync_modify(ExecutionSpace, unsigned int, unsigned int) {}

  void *extract(const char *);
  int extract_datatype(const char *);

  inline int *get_map_array() { return map_array; };
  inline int get_map_size() { return map_tag_max + 1; };
  inline int get_max_same() { return max_same; };
  inline int get_map_maxarray() { return map_maxarray + 1; };

  // NOTE: placeholder method until KOKKOS/AtomVec is refactored
  int memcheck(const char *) { return 1; }

  double memory_usage();

  // functions for global to local ID mapping
  // map lookup function inlined for efficiency
  // return -1 if no map defined

  inline int map(tagint global)
  {
    if (map_style == 1)
      return map_array[global];
    else if (map_style == 2)
      return map_find_hash(global);
    else
      return -1;
  };

  virtual void map_init(int check = 1);
  virtual void map_clear();
  virtual void map_set();
  void map_one(tagint, int);
  int map_style_set();
  virtual void map_delete();
  int map_find_hash(tagint);

 protected:
  // global to local ID mapping

  int *map_array;      // direct map via array that holds map_tag_max
  int map_maxarray;    // allocated size of map_array (1 larger than this)

  struct HashElem {    // hashed map
    tagint global;     // key to search on = global ID
    int local;         // value associated with key = local index
    int next;          // next entry in this bucket, -1 if last
  };
  int map_nhash;         // # of entries hash table can hold
  int map_nused;         // # of actual entries in hash table
  int map_free;          // ptr to 1st unused entry in hash table
  int map_nbucket;       // # of hash buckets
  int *map_bucket;       // ptr to 1st entry in each bucket
  HashElem *map_hash;    // hash table

  int max_same;    // allocated size of sametag

  // spatial sorting of atoms

  int nbins;                           // # of sorting bins
  int nbinx, nbiny, nbinz;             // bins in each dimension
  int maxbin;                          // max # of bins
  int maxnext;                         // max size of next,permute
  int *binhead;                        // 1st atom in each bin
  int *next;                           // next atom in bin
  int *permute;                        // permutation vector
  double bininvx, bininvy, bininvz;    // inverse actual bin sizes
  double bboxlo[3], bboxhi[3];         // bounding box of my sub-domain

  void set_atomflag_defaults();
  void setup_sort_bins();
  int next_prime(int);
};

}    // namespace LAMMPS_NS

#endif<|MERGE_RESOLUTION|>--- conflicted
+++ resolved
@@ -344,12 +344,8 @@
   int shape_consistency(int, double &, double &, double &);
 
   void add_molecule(int, char **);
-<<<<<<< HEAD
   int find_molecule(const char *);
-=======
-  int find_molecule(char *);
   std::vector<Molecule *>get_molecule_by_id(const std::string &);
->>>>>>> 20b87d3c
   void add_molecule_atom(class Molecule *, int, int, tagint);
 
   void first_reorder();
