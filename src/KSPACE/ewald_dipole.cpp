/* ----------------------------------------------------------------------
   LAMMPS - Large-scale Atomic/Molecular Massively Parallel Simulator
   http://lammps.sandia.gov, Sandia National Laboratories
   Steve Plimpton, sjplimp@sandia.gov

   Copyright (2003) Sandia Corporation.  Under the terms of Contract
   DE-AC04-94AL85000 with Sandia Corporation, the U.S. Government retains
   certain rights in this software.  This software is distributed under
   the GNU General Public License.

   See the README file in the top-level LAMMPS directory.
------------------------------------------------------------------------- */

/* ----------------------------------------------------------------------
   Contributing authors: Julien Tranchida (SNL)
   			 Stan Moore (SNL)
------------------------------------------------------------------------- */

#include <mpi.h>
#include <cstdlib>
#include <cstdio>
#include <cstring>
#include <cmath>
#include "ewald_dipole.h"
#include "atom.h"
#include "comm.h"
#include "force.h"
#include "pair.h"
#include "domain.h"
#include "math_const.h"
#include "math_special.h"
#include "memory.h"
#include "error.h"
#include "update.h"

#include "math_const.h"
#include "math_special.h"

using namespace LAMMPS_NS;
using namespace MathConst;
using namespace MathSpecial;

#define SMALL 0.00001

/* ---------------------------------------------------------------------- */

EwaldDipole::EwaldDipole(LAMMPS *lmp, int narg, char **arg) : Ewald(lmp, narg, arg)
{
  ewaldflag = dipoleflag = 1;
  group_group_enable = 0;
  muk = NULL;
}

/* ----------------------------------------------------------------------
   free all memory
------------------------------------------------------------------------- */

EwaldDipole::~EwaldDipole()
{
  memory->destroy(muk);
}

/* ----------------------------------------------------------------------
   called once before run
------------------------------------------------------------------------- */

void EwaldDipole::init()
{
  if (comm->me == 0) {
    if (screen) fprintf(screen,"EwaldDipole initialization ...\n");
    if (logfile) fprintf(logfile,"EwaldDipole initialization ...\n");
  }

  // error check
  
  dipoleflag = atom->mu?1:0;
  qsum_qsq(0); // q[i] might not be declared ?

  if (dipoleflag && q2)
    error->all(FLERR,"Cannot (yet) use charges with Kspace style EwaldDipole");

  triclinic_check();
  
  // no triclinic ewald dipole (yet)
  
  triclinic = domain->triclinic;
  if (triclinic)
    error->all(FLERR,"Cannot (yet) use EwaldDipole with triclinic box");
  
  if (domain->dimension == 2)
    error->all(FLERR,"Cannot use EwaldDipole with 2d simulation");

  if (!atom->mu) error->all(FLERR,"Kspace style requires atom attribute mu");
//if (!atom->q_flag) error->all(FLERR,"Kspace style requires atom attribute q");

  if (dipoleflag && strcmp(update->unit_style,"electron") == 0)
    error->all(FLERR,"Cannot (yet) use 'electron' units with dipoles");
  
  if (slabflag == 0 && domain->nonperiodic > 0)
    error->all(FLERR,"Cannot use nonperiodic boundaries with EwaldDipole");
  if (slabflag) {
    if (domain->xperiodic != 1 || domain->yperiodic != 1 ||
        domain->boundary[2][0] != 1 || domain->boundary[2][1] != 1)
      error->all(FLERR,"Incorrect boundaries with slab EwaldDipole");
  }

  // extract short-range Coulombic cutoff from pair style

  triclinic = domain->triclinic;
  if (triclinic)
    error->all(FLERR,"Cannot yet use triclinic cells with EwaldDipole");

  pair_check();

  int itmp;
  double *p_cutoff = (double *) force->pair->extract("cut_coul",itmp);
  if (p_cutoff == NULL)
    error->all(FLERR,"KSpace style is incompatible with Pair style");
  double cutoff = *p_cutoff;

  // kspace TIP4P not yet supported
  // qdist = offset only for TIP4P fictitious charge

  //qdist = 0.0;
  if (tip4pflag)
    error->all(FLERR,"Cannot yet use TIP4P with EwaldDipole");

  // compute musum & musqsum and warn if no dipole

  scale = 1.0;
  qqrd2e = force->qqrd2e;
  musum_musq();
  natoms_original = atom->natoms;

  // set accuracy (force units) from accuracy_relative or accuracy_absolute

  if (accuracy_absolute >= 0.0) accuracy = accuracy_absolute;
  else accuracy = accuracy_relative * two_charge_force;

  // setup K-space resolution

  bigint natoms = atom->natoms;

  // use xprd,yprd,zprd even if triclinic so grid size is the same
  // adjust z dimension for 2d slab EwaldDipole
  // 3d EwaldDipole just uses zprd since slab_volfactor = 1.0

  double xprd = domain->xprd;
  double yprd = domain->yprd;
  double zprd = domain->zprd;
  double zprd_slab = zprd*slab_volfactor;

  // make initial g_ewald estimate
  // based on desired accuracy and real space cutoff
  // fluid-occupied volume used to estimate real-space error
  // zprd used rather than zprd_slab

  if (!gewaldflag) {
    double g_ewald_new =
      NewtonSolve(g_ewald,cutoff,natoms,xprd*yprd*zprd,mu2);
    if (g_ewald_new > 0.0) g_ewald = g_ewald_new;
    else error->warning(FLERR,"Ewald/disp Newton solver failed, "
                        "using old method to estimate g_ewald");  
  }

  // setup EwaldDipole coefficients so can print stats

  setup();

  // final RMS accuracy

  double lprx = rms(kxmax_orig,xprd,natoms,q2);
  double lpry = rms(kymax_orig,yprd,natoms,q2);
  double lprz = rms(kzmax_orig,zprd_slab,natoms,q2);
  double lpr = sqrt(lprx*lprx + lpry*lpry + lprz*lprz) / sqrt(3.0);
  double q2_over_sqrt = q2 / sqrt(natoms*cutoff*xprd*yprd*zprd_slab);
  double spr = 2.0 *q2_over_sqrt * exp(-g_ewald*g_ewald*cutoff*cutoff);
  double tpr = estimate_table_accuracy(q2_over_sqrt,spr);
  double estimated_accuracy = sqrt(lpr*lpr + spr*spr + tpr*tpr);

  // stats

  if (comm->me == 0) {
    if (screen) {
      fprintf(screen,"  G vector (1/distance) = %g\n",g_ewald);
      fprintf(screen,"  estimated absolute RMS force accuracy = %g\n",
              estimated_accuracy);
      fprintf(screen,"  estimated relative force accuracy = %g\n",
              estimated_accuracy/two_charge_force);
      fprintf(screen,"  KSpace vectors: actual max1d max3d = %d %d %d\n",
              kcount,kmax,kmax3d);
      fprintf(screen,"                  kxmax kymax kzmax  = %d %d %d\n",
              kxmax,kymax,kzmax);
    }
    if (logfile) {
      fprintf(logfile,"  G vector (1/distance) = %g\n",g_ewald);
      fprintf(logfile,"  estimated absolute RMS force accuracy = %g\n",
              estimated_accuracy);
      fprintf(logfile,"  estimated relative force accuracy = %g\n",
              estimated_accuracy/two_charge_force);
      fprintf(logfile,"  KSpace vectors: actual max1d max3d = %d %d %d\n",
              kcount,kmax,kmax3d);
      fprintf(logfile,"                  kxmax kymax kzmax  = %d %d %d\n",
              kxmax,kymax,kzmax);
    }
  }
}

/* ----------------------------------------------------------------------
   adjust EwaldDipole coeffs, called initially and whenever volume has changed
------------------------------------------------------------------------- */

void EwaldDipole::setup()
{
  // volume-dependent factors

  double xprd = domain->xprd;
  double yprd = domain->yprd;
  double zprd = domain->zprd;

  // adjustment of z dimension for 2d slab EwaldDipole
  // 3d EwaldDipole just uses zprd since slab_volfactor = 1.0

  double zprd_slab = zprd*slab_volfactor;
  volume = xprd * yprd * zprd_slab;

  unitk[0] = 2.0*MY_PI/xprd;
  unitk[1] = 2.0*MY_PI/yprd;
  unitk[2] = 2.0*MY_PI/zprd_slab;

  int kmax_old = kmax;

  if (kewaldflag == 0) {

    // determine kmax
    // function of current box size, accuracy, G_ewald (short-range cutoff)

    bigint natoms = atom->natoms;
    double err;
    kxmax = 1;
    kymax = 1;
    kzmax = 1;	

    // set kmax in 3 directions to respect accuracy

    err = rms_dipole(kxmax,xprd,natoms);
    while (err > accuracy) {
      kxmax++;
      err = rms_dipole(kxmax,xprd,natoms);
    }

    err = rms_dipole(kymax,yprd,natoms);
    while (err > accuracy) {
      kymax++;
      err = rms_dipole(kymax,yprd,natoms);
    }

    err = rms_dipole(kzmax,zprd,natoms);
    while (err > accuracy) {
      kzmax++;
      err = rms_dipole(kzmax,zprd,natoms);
    }

    kmax = MAX(kxmax,kymax);
    kmax = MAX(kmax,kzmax);
    kmax3d = 4*kmax*kmax*kmax + 6*kmax*kmax + 3*kmax;

    double gsqxmx = unitk[0]*unitk[0]*kxmax*kxmax;
    double gsqymx = unitk[1]*unitk[1]*kymax*kymax;
    double gsqzmx = unitk[2]*unitk[2]*kzmax*kzmax;
    gsqmx = MAX(gsqxmx,gsqymx);
    gsqmx = MAX(gsqmx,gsqzmx);

    kxmax_orig = kxmax;
    kymax_orig = kymax;
    kzmax_orig = kzmax;

  } else {

    kxmax = kx_ewald;
    kymax = ky_ewald;
    kzmax = kz_ewald;

    kxmax_orig = kxmax;
    kymax_orig = kymax;
    kzmax_orig = kzmax;

    kmax = MAX(kxmax,kymax);
    kmax = MAX(kmax,kzmax);
    kmax3d = 4*kmax*kmax*kmax + 6*kmax*kmax + 3*kmax;

    double gsqxmx = unitk[0]*unitk[0]*kxmax*kxmax;
    double gsqymx = unitk[1]*unitk[1]*kymax*kymax;
    double gsqzmx = unitk[2]*unitk[2]*kzmax*kzmax;
    gsqmx = MAX(gsqxmx,gsqymx);
    gsqmx = MAX(gsqmx,gsqzmx);
  }

  gsqmx *= 1.00001;

  // if size has grown, reallocate k-dependent and nlocal-dependent arrays

  if (kmax > kmax_old) {
    deallocate();
    allocate();
    group_allocate_flag = 0;

    memory->destroy(ek);
    memory->destroy3d_offset(cs,-kmax_created);
    memory->destroy3d_offset(sn,-kmax_created);
    memory->destroy(muk);
    nmax = atom->nmax;
    memory->create(ek,nmax,3,"ewald:ek");
    memory->create3d_offset(cs,-kmax,kmax,3,nmax,"ewald:cs");
    memory->create3d_offset(sn,-kmax,kmax,3,nmax,"ewald:sn");
    memory->create(muk,kmax3d,nmax,"ewald:muk");
    kmax_created = kmax;
  }

  // pre-compute EwaldDipole coefficients

  coeffs();
}

/* ----------------------------------------------------------------------
   compute dipole RMS accuracy for a dimension
------------------------------------------------------------------------- */

double EwaldDipole::rms_dipole(int km, double prd, bigint natoms)
{
  if (natoms == 0) natoms = 1;   // avoid division by zero

  // error from eq.(46), Wang et al., JCP 115, 6351 (2001)
  
  double value = 8*MY_PI*mu2*g_ewald/volume *
    sqrt(2*MY_PI*km*km*km/(15.0*natoms)) *
    exp(-MY_PI*MY_PI*km*km/(g_ewald*g_ewald*prd*prd));

  return value;
}

/* ----------------------------------------------------------------------
   compute the EwaldDipole long-range force, energy, virial
------------------------------------------------------------------------- */

void EwaldDipole::compute(int eflag, int vflag)
{
  int i,j,k;

  // set energy/virial flags

  if (eflag || vflag) ev_setup(eflag,vflag);
  else evflag = evflag_atom = eflag_global = vflag_global =
         eflag_atom = vflag_atom = 0;

  // if atom count has changed, update qsum and qsqsum

  if (atom->natoms != natoms_original) {
    musum_musq();
    natoms_original = atom->natoms;
  }

  // return if there are no charges

  if (musqsum == 0.0) return;

  // extend size of per-atom arrays if necessary

  if (atom->nmax > nmax) {
    memory->destroy(ek);
    memory->destroy3d_offset(cs,-kmax_created);
    memory->destroy3d_offset(sn,-kmax_created);
    memory->destroy(muk);
    nmax = atom->nmax;
    memory->create(ek,nmax,3,"ewald:ek");
    memory->create3d_offset(cs,-kmax,kmax,3,nmax,"ewald:cs");
    memory->create3d_offset(sn,-kmax,kmax,3,nmax,"ewald:sn");
    memory->create(muk,kmax3d,nmax,"ewald:muk");
    kmax_created = kmax;
  }

  // partial structure factors on each processor
  // total structure factor by summing over procs

  eik_dot_r();

  MPI_Allreduce(sfacrl,sfacrl_all,kcount,MPI_DOUBLE,MPI_SUM,world);
  MPI_Allreduce(sfacim,sfacim_all,kcount,MPI_DOUBLE,MPI_SUM,world);

  // K-space portion of electric field
  // double loop over K-vectors and local atoms
  // perform per-atom calculations if needed

  double **f = atom->f;
  //double *q = atom->q;
  double **mu = atom->mu;
  int nlocal = atom->nlocal;

  int kx,ky,kz;
  double cypz,sypz,exprl,expim,partial,partial_peratom;

  for (i = 0; i < nlocal; i++) {
    ek[i][0] = 0.0;
    ek[i][1] = 0.0;
    ek[i][2] = 0.0;
  }

  for (k = 0; k < kcount; k++) {
    kx = kxvecs[k];
    ky = kyvecs[k];
    kz = kzvecs[k];

    for (i = 0; i < nlocal; i++) {

      // calculating  exp(i*k*ri)

      cypz = cs[ky][1][i]*cs[kz][2][i] - sn[ky][1][i]*sn[kz][2][i];
      sypz = sn[ky][1][i]*cs[kz][2][i] + cs[ky][1][i]*sn[kz][2][i];
      exprl = cs[kx][0][i]*cypz - sn[kx][0][i]*sypz;
      expim = sn[kx][0][i]*cypz + cs[kx][0][i]*sypz;

      // taking im-part of struct_fact x exp(i*k*ri) (for force calc.)

      partial = expim*sfacrl_all[k] - exprl*sfacim_all[k];
      //ek[i][0] += partial*eg[k][0];
      //ek[i][1] += partial*eg[k][1];
      //ek[i][2] += partial*eg[k][2];
      ek[i][0] += kx*partial*eg[k][0];
      ek[i][1] += ky*partial*eg[k][1];
      ek[i][2] += kz*partial*eg[k][2];

      if (evflag_atom) {

	// taking re-part of struct_fact x exp(i*k*ri) (for energy calc.)

        partial_peratom = exprl*sfacrl_all[k] + expim*sfacim_all[k];
        //if (eflag_atom) eatom[i] += q[i]*ug[k]*partial_peratom;
        if (eflag_atom) eatom[i] += muk[k][i]*ug[k]*partial_peratom;
        if (vflag_atom)
          for (j = 0; j < 6; j++)
	    // to be done
            vatom[i][j] += ug[k]*vg[k][j]*partial_peratom;
      }
    }
  }

  // convert E-field to force

  //const double qscale = qqrd2e * scale;
  const double muscale = qqrd2e * scale;

  for (i = 0; i < nlocal; i++) {
    //f[i][0] += qscale * q[i]*ek[i][0];
    //f[i][1] += qscale * q[i]*ek[i][1];
    //if (slabflag != 2) f[i][2] += qscale * q[i]*ek[i][2];
    f[i][0] += muscale * mu[i][0] * ek[i][0];
    f[i][1] += muscale * mu[i][1] * ek[i][1];
    if (slabflag != 2) f[i][2] += muscale * mu[i][2] * ek[i][2];
  }

  // sum global energy across Kspace vevs and add in volume-dependent term

  if (eflag_global) {
    for (k = 0; k < kcount; k++) {

      // taking the re-part of struct_fact_i x struct_fact_j

      energy += ug[k] * (sfacrl_all[k]*sfacrl_all[k] +
                         sfacim_all[k]*sfacim_all[k]);
    }

    // substracting self energy and scaling

<<<<<<< HEAD
    energy -= musqsum*2.0*g3/3.0/MY_PIS;
    energy *= muscale;
=======
    const double g3 = g_ewald*g_ewald*g_ewald;
    energy -= musqsum*2.0*g3/3.0/MY_PIS;
    energy *= qscale;
>>>>>>> a76457ef
  }

  // global virial

  if (vflag_global) {
    double uk;
    for (k = 0; k < kcount; k++) {
      uk = ug[k] * (sfacrl_all[k]*sfacrl_all[k] + sfacim_all[k]*sfacim_all[k]);
      for (j = 0; j < 6; j++) virial[j] += uk*vg[k][j];
    }
    //for (j = 0; j < 6; j++) virial[j] *= qscale;
    for (j = 0; j < 6; j++) virial[j] *= muscale;
  }

  // per-atom energy/virial
  // energy includes self-energy correction

  if (evflag_atom) {
    if (eflag_atom) {
      for (i = 0; i < nlocal; i++) {
        eatom[i] -= (mu[i][0]*mu[i][0] + mu[i][1]*mu[i][1] + mu[i][2]*mu[i][2])
	  *2.0*g3/3.0/MY_PIS;
        eatom[i] *= muscale;
      }
    }

    if (vflag_atom)
      for (i = 0; i < nlocal; i++)
        for (j = 0; j < 6; j++) vatom[i][j] *= q[i]*qscale;
  }

  // 2d slab correction

  if (slabflag == 1) slabcorr();
}

/* ----------------------------------------------------------------------
   compute the 
------------------------------------------------------------------------- */

void EwaldDipole::eik_dot_r()
{
  int i,k,l,m,n,ic;
  double cstr1,sstr1,cstr2,sstr2,cstr3,sstr3,cstr4,sstr4;
  double sqk,clpm,slpm;
  double mux, muy, muz;

  double **x = atom->x;
  double **mu = atom->mu;
  int nlocal = atom->nlocal;

  n = 0;
  mux = muy = muz = 0.0;

  // loop on different k-directions
  // loop on n kpoints and nlocal atoms
  // store (n x nlocal) tab. of values of (mu_i dot k)
  // store n values of sum_j[ (mu_j dot k) exp(-k dot r_j) ]

  // (k,0,0), (0,l,0), (0,0,m)
  
  // loop 1: k=1, l=1, m=1
  // define first val. of cos and sin

  for (ic = 0; ic < 3; ic++) {
    sqk = (unitk[ic] * unitk[ic]);
    if (sqk <= gsqmx) {
      cstr1 = 0.0;
      sstr1 = 0.0;
      for (i = 0; i < nlocal; i++) {
        cs[0][ic][i] = 1.0;
        sn[0][ic][i] = 0.0;
        cs[1][ic][i] = cos(unitk[ic]*x[i][ic]);
        sn[1][ic][i] = sin(unitk[ic]*x[i][ic]);
        cs[-1][ic][i] = cs[1][0][i];
        sn[-1][ic][i] = -sn[1][0][i];
        muk[n][i] = (mu[i][ic]*unitk[ic]);
        cstr1 += muk[n][i]*cs[1][ic][i];
        sstr1 += muk[n][i]*sn[1][ic][i];
      }
      sfacrl[n] = cstr1;
      sfacim[n++] = sstr1;
    }
  }

  // loop 2: k>1, l>1, m>1

  for (m = 2; m <= kmax; m++) {
    for (ic = 0; ic < 3; ic++) {
      sqk = m*unitk[ic] * m*unitk[ic];
      if (sqk <= gsqmx) {
        cstr1 = 0.0;
        sstr1 = 0.0;
        for (i = 0; i < nlocal; i++) {
          cs[m][ic][i] = cs[m-1][ic][i]*cs[1][ic][i] -
            sn[m-1][ic][i]*sn[1][ic][i];
          sn[m][ic][i] = sn[m-1][ic][i]*cs[1][ic][i] +
            cs[m-1][ic][i]*sn[1][ic][i];
          cs[-m][ic][i] = cs[m][ic][i];
          sn[-m][ic][i] = -sn[m][ic][i];
	  muk[n][i] = (mu[i][ic]*m*unitk[ic]);
          cstr1 += muk[n][i]*cs[m][ic][i];
          sstr1 += muk[n][i]*sn[m][ic][i];
        }
        sfacrl[n] = cstr1;
        sfacim[n++] = sstr1;
      }
    }
  }

  // 1 = (k,l,0), 2 = (k,-l,0)

  for (k = 1; k <= kxmax; k++) {
    for (l = 1; l <= kymax; l++) {
      sqk = (k*unitk[0] * k*unitk[0]) + (l*unitk[1] * l*unitk[1]);
      if (sqk <= gsqmx) {
        cstr1 = 0.0;
        sstr1 = 0.0;
        cstr2 = 0.0;
        sstr2 = 0.0;
        for (i = 0; i < nlocal; i++) {
	  mux = mu[i][0];
	  muy = mu[i][1];

	  // dir 1: (k,l,0)
	  muk[n][i] = (mux*k*unitk[0] + muy*l*unitk[1]);
          cstr1 += muk[n][i]*(cs[k][0][i]*cs[l][1][i]-sn[k][0][i]*sn[l][1][i]);
          sstr1 += muk[n][i]*(sn[k][0][i]*cs[l][1][i]+cs[k][0][i]*sn[l][1][i]);
	  
	  // dir 2: (k,-l,0)
	  muk[n+1][i] = (mux*k*unitk[0] - muy*l*unitk[1]);
          cstr2 += muk[n+1][i]*(cs[k][0][i]*cs[l][1][i]+sn[k][0][i]*sn[l][1][i]);
          sstr2 += muk[n+1][i]*(sn[k][0][i]*cs[l][1][i]-cs[k][0][i]*sn[l][1][i]);
	}
        sfacrl[n] = cstr1;
        sfacim[n++] = sstr1;
        sfacrl[n] = cstr2;
        sfacim[n++] = sstr2;
      }
    }
  }

  // 1 = (0,l,m), 2 = (0,l,-m)

  for (l = 1; l <= kymax; l++) {
    for (m = 1; m <= kzmax; m++) {
      sqk = (l*unitk[1] * l*unitk[1]) + (m*unitk[2] * m*unitk[2]);
      if (sqk <= gsqmx) {
        cstr1 = 0.0;
        sstr1 = 0.0;
        cstr2 = 0.0;
        sstr2 = 0.0;
        for (i = 0; i < nlocal; i++) {
	  muy = mu[i][1];
	  muz = mu[i][2];

	  // dir 1: (0,l,m)
	  muk[n][i] = (muy*l*unitk[1] + muz*m*unitk[2]); 
          cstr1 += muk[n][i]*(cs[l][1][i]*cs[m][2][i] - sn[l][1][i]*sn[m][2][i]);
          sstr1 += muk[n][i]*(sn[l][1][i]*cs[m][2][i] + cs[l][1][i]*sn[m][2][i]);
	  
	  // dir 2: (0,l,-m)
	  muk[n+1][i] = (muy*l*unitk[1] - muz*m*unitk[2]); 
          cstr2 += muk[n+1][i]*(cs[l][1][i]*cs[m][2][i]+sn[l][1][i]*sn[m][2][i]);
          sstr2 += muk[n+1][i]*(sn[l][1][i]*cs[m][2][i]-cs[l][1][i]*sn[m][2][i]);
        }
        sfacrl[n] = cstr1;
        sfacim[n++] = sstr1;
        sfacrl[n] = cstr2;
        sfacim[n++] = sstr2;
      }
    }
  }
  
  // 1 = (k,0,m), 2 = (k,0,-m)

  for (k = 1; k <= kxmax; k++) {
    for (m = 1; m <= kzmax; m++) {
      sqk = (k*unitk[0] * k*unitk[0]) + (m*unitk[2] * m*unitk[2]);
      if (sqk <= gsqmx) {
        cstr1 = 0.0;
        sstr1 = 0.0;
        cstr2 = 0.0;
        sstr2 = 0.0;
        for (i = 0; i < nlocal; i++) {
	  mux = mu[i][0];
	  muz = mu[i][2];

	  // dir 1: (k,0,m)
	  muk[n][i] = (mux*k*unitk[0] + muz*m*unitk[2]); 
          cstr1 += muk[n][i]*(cs[k][0][i]*cs[m][2][i]-sn[k][0][i]*sn[m][2][i]);
          sstr1 += muk[n][i]*(sn[k][0][i]*cs[m][2][i]+cs[k][0][i]*sn[m][2][i]);
	  
	  // dir 2: (k,0,-m)
	  muk[n+1][i] = (mux*k*unitk[0] - muz*m*unitk[2]); 
          cstr2 += muk[n+1][i]*(cs[k][0][i]*cs[m][2][i]+sn[k][0][i]*sn[m][2][i]);
          sstr2 += muk[n+1][i]*(sn[k][0][i]*cs[m][2][i]-cs[k][0][i]*sn[m][2][i]);
        }
        sfacrl[n] = cstr1;
        sfacim[n++] = sstr1;
        sfacrl[n] = cstr2;
        sfacim[n++] = sstr2;
      }
    }
  }

  // 1 = (k,l,m), 2 = (k,-l,m), 3 = (k,l,-m), 4 = (k,-l,-m)

  for (k = 1; k <= kxmax; k++) {
    for (l = 1; l <= kymax; l++) {
      for (m = 1; m <= kzmax; m++) {
        sqk = (k*unitk[0] * k*unitk[0]) + (l*unitk[1] * l*unitk[1]) +
          (m*unitk[2] * m*unitk[2]);
        if (sqk <= gsqmx) {
          cstr1 = 0.0;
          sstr1 = 0.0;
          cstr2 = 0.0;
          sstr2 = 0.0;
          cstr3 = 0.0;
          sstr3 = 0.0;
          cstr4 = 0.0;
          sstr4 = 0.0;
          for (i = 0; i < nlocal; i++) {
	    mux = mu[i][0];
	    muy = mu[i][1];
	    muz = mu[i][2];

	    // dir 1: (k,l,m)
	    muk[n][i] = (mux*k*unitk[0] + muy*l*unitk[1] + muz*m*unitk[2]); 
            clpm = cs[l][1][i]*cs[m][2][i] - sn[l][1][i]*sn[m][2][i];
            slpm = sn[l][1][i]*cs[m][2][i] + cs[l][1][i]*sn[m][2][i];
            cstr1 += muk[n][i]*(cs[k][0][i]*clpm - sn[k][0][i]*slpm);
            sstr1 += muk[n][i]*(sn[k][0][i]*clpm + cs[k][0][i]*slpm);

	    // dir 2: (k,-l,m)
	    muk[n+1][i] = (mux*k*unitk[0] - muy*l*unitk[1] + muz*m*unitk[2]); 
            clpm = cs[l][1][i]*cs[m][2][i] + sn[l][1][i]*sn[m][2][i];
            slpm = -sn[l][1][i]*cs[m][2][i] + cs[l][1][i]*sn[m][2][i];
            cstr2 += muk[n+1][i]*(cs[k][0][i]*clpm - sn[k][0][i]*slpm);
            sstr2 += muk[n+1][i]*(sn[k][0][i]*clpm + cs[k][0][i]*slpm);

	    // dir 3: (k,l,-m)
	    muk[n+2][i] = (mux*k*unitk[0] + muy*l*unitk[1] - muz*m*unitk[2]); 
            clpm = cs[l][1][i]*cs[m][2][i] + sn[l][1][i]*sn[m][2][i];
            slpm = sn[l][1][i]*cs[m][2][i] - cs[l][1][i]*sn[m][2][i];
            cstr3 += muk[n+2][i]*(cs[k][0][i]*clpm - sn[k][0][i]*slpm);
            sstr3 += muk[n+2][i]*(sn[k][0][i]*clpm + cs[k][0][i]*slpm);

	    // dir 4: (k,-l,-m)
	    muk[n+3][i] = (mux*k*unitk[0] - muy*l*unitk[1] - muz*m*unitk[2]); 
            clpm = cs[l][1][i]*cs[m][2][i] - sn[l][1][i]*sn[m][2][i];
            slpm = -sn[l][1][i]*cs[m][2][i] - cs[l][1][i]*sn[m][2][i];
            cstr4 += muk[n+3][i]*(cs[k][0][i]*clpm - sn[k][0][i]*slpm);
            sstr4 += muk[n+3][i]*(sn[k][0][i]*clpm + cs[k][0][i]*slpm);
          }
          sfacrl[n] = cstr1;
          sfacim[n++] = sstr1;
          sfacrl[n] = cstr2;
          sfacim[n++] = sstr2;
          sfacrl[n] = cstr3;
          sfacim[n++] = sstr3;
          sfacrl[n] = cstr4;
          sfacim[n++] = sstr4;
        }
      }
    }
  }
}

/* ----------------------------------------------------------------------
   Slab-geometry correction term to dampen inter-slab interactions between
   periodically repeating slabs.  Yields good approximation to 2D EwaldDipole if
   adequate empty space is left between repeating slabs (J. Chem. Phys.
   111, 3155).  Slabs defined here to be parallel to the xy plane. Also
   extended to non-neutral systems (J. Chem. Phys. 131, 094107).
------------------------------------------------------------------------- */

void EwaldDipole::slabcorr()
{
  // compute local contribution to global dipole moment

  double *q = atom->q;
  double **x = atom->x;
  double zprd = domain->zprd;
  int nlocal = atom->nlocal;

  double dipole = 0.0;
  for (int i = 0; i < nlocal; i++) dipole += q[i]*x[i][2];

  // sum local contributions to get global dipole moment

  double dipole_all;
  MPI_Allreduce(&dipole,&dipole_all,1,MPI_DOUBLE,MPI_SUM,world);

  // need to make non-neutral systems and/or
  //  per-atom energy translationally invariant

  double dipole_r2 = 0.0;
  if (eflag_atom || fabs(qsum) > SMALL) {
    for (int i = 0; i < nlocal; i++)
      dipole_r2 += q[i]*x[i][2]*x[i][2];

    // sum local contributions

    double tmp;
    MPI_Allreduce(&dipole_r2,&tmp,1,MPI_DOUBLE,MPI_SUM,world);
    dipole_r2 = tmp;
  }

  // compute corrections

  const double e_slabcorr = MY_2PI*(dipole_all*dipole_all -
    qsum*dipole_r2 - qsum*qsum*zprd*zprd/12.0)/volume;
  const double qscale = qqrd2e * scale;

  if (eflag_global) energy += qscale * e_slabcorr;

  // per-atom energy

  if (eflag_atom) {
    double efact = qscale * MY_2PI/volume;
    for (int i = 0; i < nlocal; i++)
      eatom[i] += efact * q[i]*(x[i][2]*dipole_all - 0.5*(dipole_r2 +
        qsum*x[i][2]*x[i][2]) - qsum*zprd*zprd/12.0);
  }

  // add on force corrections

  double ffact = qscale * (-4.0*MY_PI/volume);
  double **f = atom->f;

  for (int i = 0; i < nlocal; i++) f[i][2] += ffact * q[i]*(dipole_all - qsum*x[i][2]);
}

/* ----------------------------------------------------------------------
   compute musum,musqsum,mu2
   called initially, when particle count changes, when dipoles are changed
------------------------------------------------------------------------- */

void EwaldDipole::musum_musq()
{
  const int nlocal = atom->nlocal;

  musum = musqsum = mu2 = 0.0;
  if (atom->mu_flag) {
    double** mu = atom->mu;
    double musum_local(0.0), musqsum_local(0.0);

    for (int i = 0; i < nlocal; i++) {
      musum_local += mu[i][0] + mu[i][1] + mu[i][2];
      musqsum_local += mu[i][0]*mu[i][0] + mu[i][1]*mu[i][1] + mu[i][2]*mu[i][2];
    }

    MPI_Allreduce(&musum_local,&musum,1,MPI_DOUBLE,MPI_SUM,world);
    MPI_Allreduce(&musqsum_local,&musqsum,1,MPI_DOUBLE,MPI_SUM,world);

    mu2 = musqsum * force->qqrd2e;
  }

  if (mu2 == 0 && comm->me == 0)
    error->all(FLERR,"Using kspace solver PPPMDipole on system with no dipoles");
}

/* ----------------------------------------------------------------------
   Newton solver used to find g_ewald for LJ systems
------------------------------------------------------------------------- */

double EwaldDipole::NewtonSolve(double x, double Rc,
                              bigint natoms, double vol, double b2)
{
  double dx,tol;
  int maxit;

  maxit = 10000; //Maximum number of iterations
  tol = 0.00001; //Convergence tolerance

  //Begin algorithm

  for (int i = 0; i < maxit; i++) {
    dx = f(x,Rc,natoms,vol,b2) / derivf(x,Rc,natoms,vol,b2);
    x = x - dx; //Update x
    if (fabs(dx) < tol) return x;
    if (x < 0 || x != x) // solver failed
      return -1;
  }
  return -1;
}

/* ----------------------------------------------------------------------
 Calculate f(x)
 ------------------------------------------------------------------------- */

double EwaldDipole::f(double x, double Rc, bigint natoms, double vol, double b2)
{
  double a = Rc*x;
  double f = 0.0;

  double rg2 = a*a;
  double rg4 = rg2*rg2;
  double rg6 = rg4*rg2;
  double Cc = 4.0*rg4 + 6.0*rg2 + 3.0;
  double Dc = 8.0*rg6 + 20.0*rg4 + 30.0*rg2 + 15.0;
  f = (b2/(sqrt(vol*powint(x,4)*powint(Rc,9)*natoms)) *
    sqrt(13.0/6.0*Cc*Cc + 2.0/15.0*Dc*Dc - 13.0/15.0*Cc*Dc) *
    exp(-rg2)) - accuracy;

  return f;
}

/* ----------------------------------------------------------------------
 Calculate numerical derivative f'(x)
 ------------------------------------------------------------------------- */

double EwaldDipole::derivf(double x, double Rc,
                         bigint natoms, double vol, double b2)
{
  double h = 0.000001;  //Derivative step-size
  return (f(x + h,Rc,natoms,vol,b2) - f(x,Rc,natoms,vol,b2)) / h;
}
<|MERGE_RESOLUTION|>--- conflicted
+++ resolved
@@ -346,6 +346,7 @@
 void EwaldDipole::compute(int eflag, int vflag)
 {
   int i,j,k;
+  const double g3 = g_ewald*g_ewald*g_ewald;
 
   // set energy/virial flags
 
@@ -471,14 +472,8 @@
 
     // substracting self energy and scaling
 
-<<<<<<< HEAD
-    energy -= musqsum*2.0*g3/3.0/MY_PIS;
-    energy *= muscale;
-=======
-    const double g3 = g_ewald*g_ewald*g_ewald;
     energy -= musqsum*2.0*g3/3.0/MY_PIS;
     energy *= qscale;
->>>>>>> a76457ef
   }
 
   // global virial
