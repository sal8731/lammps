/* -*- c++ -*- ----------------------------------------------------------
   LAMMPS - Large-scale Atomic/Molecular Massively Parallel Simulator
   https://lammps.sandia.gov/, Sandia National Laboratories
   Steve Plimpton, sjplimp@sandia.gov

   Copyright (2003) Sandia Corporation.  Under the terms of Contract
   DE-AC04-94AL85000 with Sandia Corporation, the U.S. Government retains
   certain rights in this software.  This software is distributed under
   the GNU General Public License.

   See the README file in the top-level LAMMPS directory.
------------------------------------------------------------------------- */

#ifdef BOND_CLASS
<<<<<<< HEAD
// clang-format off
BondStyle(fene,BondFENE);
// clang-format on
=======

BondStyle(fene, BondFENE)

>>>>>>> ee546e2f
#else

#ifndef LMP_BOND_FENE_H
#define LMP_BOND_FENE_H

#include "bond.h"

namespace LAMMPS_NS {

class BondFENE : public Bond {
 public:
  BondFENE(class LAMMPS *lmp) : Bond(lmp) {}
  virtual ~BondFENE();
  virtual void compute(int, int);
  virtual void coeff(int, char **);
  void init_style();
  double equilibrium_distance(int);
  virtual void write_restart(FILE *);
  void read_restart(FILE *);
  void write_data(FILE *);
  double single(int, double, int, int, double &);
  virtual void *extract(const char *, int &);

 protected:
  double *k, *r0, *epsilon, *sigma;

  virtual void allocate();
};

}    // namespace LAMMPS_NS

#endif
#endif

    /* ERROR/WARNING messages:

W: FENE bond too long: %ld %d %d %g

A FENE bond has stretched dangerously far.  It's interaction strength
will be truncated to attempt to prevent the bond from blowing up.

E: Bad FENE bond

Two atoms in a FENE bond have become so far apart that the bond cannot
be computed.

E: Incorrect args for bond coefficients

Self-explanatory.  Check the input script or data file.

W: Use special bonds = 0,1,1 with bond style fene

Most FENE models need this setting for the special_bonds command.

W: FENE bond too long: %ld %g

A FENE bond has stretched dangerously far.  It's interaction strength
will be truncated to attempt to prevent the bond from blowing up.

*/<|MERGE_RESOLUTION|>--- conflicted
+++ resolved
@@ -12,15 +12,9 @@
 ------------------------------------------------------------------------- */
 
 #ifdef BOND_CLASS
-<<<<<<< HEAD
 // clang-format off
 BondStyle(fene,BondFENE);
 // clang-format on
-=======
-
-BondStyle(fene, BondFENE)
-
->>>>>>> ee546e2f
 #else
 
 #ifndef LMP_BOND_FENE_H
@@ -55,7 +49,7 @@
 #endif
 #endif
 
-    /* ERROR/WARNING messages:
+/* ERROR/WARNING messages:
 
 W: FENE bond too long: %ld %d %d %g
 
