/* ----------------------------------------------------------------------
   LAMMPS - Large-scale Atomic/Molecular Massively Parallel Simulator
   http://lammps.sandia.gov, Sandia National Laboratories
   Steve Plimpton, sjplimp@sandia.gov

   Copyright (2003) Sandia Corporation.  Under the terms of Contract
   DE-AC04-94AL85000 with Sandia Corporation, the U.S. Government retains
   certain rights in this software.  This software is distributed under
   the GNU General Public License.

   See the README file in the top-level LAMMPS directory.
------------------------------------------------------------------------- */

/* ----------------------------------------------------------------------
   Contributing authors: Ryan S. Elliott (UMinn)
<<<<<<< HEAD
=======
                         Axel Kohlmeyer (Temple U)
                         Yaser Afshar (UMN)
>>>>>>> 5e3fe197
------------------------------------------------------------------------- */

/* ----------------------------------------------------------------------
   This program is free software; you can redistribute it and/or modify it
   under the terms of the GNU General Public License as published by the Free
   Software Foundation; either version 2 of the License, or (at your option)
   any later version.

   This program is distributed in the hope that it will be useful, but WITHOUT
   ANY WARRANTY; without even the implied warranty of MERCHANTABILITY or
   FITNESS FOR A PARTICULAR PURPOSE. See the GNU General Public License for
   more details.

   You should have received a copy of the GNU General Public License along with
   this program; if not, see <https://www.gnu.org/licenses>.

   Linking LAMMPS statically or dynamically with other modules is making a
   combined work based on LAMMPS. Thus, the terms and conditions of the GNU
   General Public License cover the whole combination.

   In addition, as a special exception, the copyright holders of LAMMPS give
   you permission to combine LAMMPS with free software programs or libraries
   that are released under the GNU LGPL and with code included in the standard
   release of the "kim-api" under the CDDL (or modified versions of such code,
   with unchanged license). You may copy and distribute such a system following
   the terms of the GNU GPL for LAMMPS and the licenses of the other code
   concerned, provided that you include the source code of that other code
   when and as the GNU GPL requires distribution of source code.

   Note that people who make modified versions of LAMMPS are not obligated to
   grant this special exception for their modified versions; it is their choice
   whether to do so. The GNU General Public License gives permission to release
   a modified version without this exception; this exception also makes it
   possible to release a modified version which carries forward this exception.
<<<<<<< HEAD
------------------------------------------------------------------------- */

/* ----------------------------------------------------------------------
   Designed for use with the kim-api-2.0.2 (and newer) package
=======
>>>>>>> 5e3fe197
------------------------------------------------------------------------- */

/* ----------------------------------------------------------------------
   Designed for use with the kim-api-2.0.2 (and newer) package
------------------------------------------------------------------------- */
#include "pair_kim.h"
#include <cstring>
#include <cstdlib>
#include <string>
#include <sstream>
#include "atom.h"
#include "comm.h"
#include "force.h"
#include "neighbor.h"
#include "neigh_list.h"
#include "neigh_request.h"
#include "update.h"
#include "memory.h"
#include "domain.h"
#include "utils.h"
#include "error.h"

using namespace LAMMPS_NS;

/* ---------------------------------------------------------------------- */

PairKIM::PairKIM(LAMMPS *lmp) :
<<<<<<< HEAD
   Pair(lmp),
   settings_call_count(0),
   init_style_call_count(0),
   kim_modelname(NULL),
   lmps_map_species_to_unique(NULL),
   lmps_unique_elements(NULL),
   lmps_num_unique_elements(0),
   lmps_units(METAL),
   lengthUnit(KIM_LENGTH_UNIT_unused),
   energyUnit(KIM_ENERGY_UNIT_unused),
   chargeUnit(KIM_CHARGE_UNIT_unused),
   temperatureUnit(KIM_TEMPERATURE_UNIT_unused),
   timeUnit(KIM_TIME_UNIT_unused),
   pkim(NULL),
   pargs(NULL),
   kim_model_support_for_energy(KIM_SUPPORT_STATUS_notSupported),
   kim_model_support_for_forces(KIM_SUPPORT_STATUS_notSupported),
   kim_model_support_for_particleEnergy(KIM_SUPPORT_STATUS_notSupported),
   kim_model_support_for_particleVirial(KIM_SUPPORT_STATUS_notSupported),
   lmps_local_tot_num_atoms(0),
   kim_global_influence_distance(0.0),
   kim_number_of_neighbor_lists(0),
   kim_cutoff_values(NULL),
   modelWillNotRequestNeighborsOfNoncontributingParticles(NULL),
   neighborLists(NULL),
   kim_particle_codes(NULL),
   lmps_maxalloc(0),
   kim_particleSpecies(NULL),
   kim_particleContributing(NULL),
   lmps_stripped_neigh_list(NULL),
   lmps_stripped_neigh_ptr(NULL)
{
   // Initialize Pair data members to appropriate values
   single_enable = 0;  // We do not provide the Single() function
   restartinfo = 0;    // We do not write any restart info
   one_coeff = 1;      // We only allow one coeff * * call
   // set to 1, regardless use of fdotr, to avoid ev_set()'s futzing with
   // vflag_global
   no_virial_fdotr_compute = 1;

   // BEGIN: initial values that determine the KIM state
   // (used by kim_free(), etc.)
   kim_init_ok = false;
   kim_particle_codes_ok = false;
   // END

   return;
=======
  Pair(lmp),
  settings_call_count(0),
  init_style_call_count(0),
  kim_modelname(NULL),
  lmps_map_species_to_unique(NULL),
  lmps_unique_elements(NULL),
  lmps_num_unique_elements(0),
  lmps_units(METAL),
  lengthUnit(KIM_LENGTH_UNIT_unused),
  energyUnit(KIM_ENERGY_UNIT_unused),
  chargeUnit(KIM_CHARGE_UNIT_unused),
  temperatureUnit(KIM_TEMPERATURE_UNIT_unused),
  timeUnit(KIM_TIME_UNIT_unused),
  pkim(NULL),
  pargs(NULL),
  kim_model_support_for_energy(KIM_SUPPORT_STATUS_notSupported),
  kim_model_support_for_forces(KIM_SUPPORT_STATUS_notSupported),
  kim_model_support_for_particleEnergy(KIM_SUPPORT_STATUS_notSupported),
  kim_model_support_for_particleVirial(KIM_SUPPORT_STATUS_notSupported),
  lmps_local_tot_num_atoms(0),
  kim_global_influence_distance(0.0),
  kim_number_of_neighbor_lists(0),
  kim_cutoff_values(NULL),
  modelWillNotRequestNeighborsOfNoncontributingParticles(NULL),
  neighborLists(NULL),
  kim_particle_codes(NULL),
  lmps_maxalloc(0),
  kim_particleSpecies(NULL),
  kim_particleContributing(NULL),
  lmps_stripped_neigh_list(NULL),
  lmps_stripped_neigh_ptr(NULL)
{
  // Initialize Pair data members to appropriate values
  single_enable = 0;  // We do not provide the Single() function
  restartinfo = 0;    // We do not write any restart info
  one_coeff = 1;      // We only allow one coeff * * call
  // set to 1, regardless use of fdotr, to avoid ev_set()'s futzing with
  // vflag_global
  no_virial_fdotr_compute = 1;

  // BEGIN: initial values that determine the KIM state
  // (used by kim_free(), etc.)
  kim_init_ok = false;
  kim_particle_codes_ok = false;
  // END
>>>>>>> 5e3fe197
}

/* ---------------------------------------------------------------------- */

PairKIM::~PairKIM()
{
<<<<<<< HEAD
   // clean up kim_modelname
   if (kim_modelname != 0) delete [] kim_modelname;

   // clean up lammps atom species number to unique particle names mapping
   if (lmps_unique_elements)
      for (int i = 0; i < lmps_num_unique_elements; i++)
        delete [] lmps_unique_elements[i];
   delete [] lmps_unique_elements;

   if (kim_particle_codes_ok)
   {
      delete [] kim_particle_codes;
      kim_particle_codes = NULL;
      kim_particle_codes_ok = false;
   }

   // clean up local memory used to support KIM interface
   memory->destroy(kim_particleSpecies);
   memory->destroy(kim_particleContributing);
   memory->destroy(lmps_stripped_neigh_list);
   // clean up lmps_stripped_neigh_ptr
   if (lmps_stripped_neigh_ptr)
   {
     delete [] lmps_stripped_neigh_ptr;
     lmps_stripped_neigh_ptr = 0;
   }

   // clean up allocated memory for standard Pair class usage
   // also, we allocate lmps_map_species_to_uniuqe in the allocate() function
   if (allocated) {
      memory->destroy(setflag);
      memory->destroy(cutsq);
      delete [] lmps_map_species_to_unique;
   }

   // clean up neighborlist pointers
   if (neighborLists)
   {
     delete [] neighborLists;
     neighborLists = 0;
   }

   // clean up KIM interface (if necessary)
   kim_free();

   return;
=======
  // clean up kim_modelname
  if (kim_modelname != 0) delete [] kim_modelname;

  // clean up lammps atom species number to unique particle names mapping
  if (lmps_unique_elements)
    for (int i = 0; i < lmps_num_unique_elements; i++)
      delete [] lmps_unique_elements[i];
  delete [] lmps_unique_elements;

  if (kim_particle_codes_ok) {
    delete [] kim_particle_codes;
    kim_particle_codes = NULL;
    kim_particle_codes_ok = false;
  }

  // clean up local memory used to support KIM interface
  memory->destroy(kim_particleSpecies);
  memory->destroy(kim_particleContributing);
  memory->destroy(lmps_stripped_neigh_list);
  // clean up lmps_stripped_neigh_ptr
  if (lmps_stripped_neigh_ptr) {
    delete [] lmps_stripped_neigh_ptr;
    lmps_stripped_neigh_ptr = 0;
  }

  // clean up allocated memory for standard Pair class usage
  // also, we allocate lmps_map_species_to_uniuqe in the allocate() function
  if (allocated) {
    memory->destroy(setflag);
    memory->destroy(cutsq);
    delete [] lmps_map_species_to_unique;
  }

  // clean up neighborlist pointers
  if (neighborLists) {
    delete [] neighborLists;
    neighborLists = 0;
  }

  // clean up KIM interface (if necessary)
  kim_free();
}

/* ---------------------------------------------------------------------- */

void PairKIM::set_contributing()
{
  int const nall = atom->nlocal + atom->nghost;
  for (int i = 0; i < nall; ++i)
    kim_particleContributing[i] = ( (i < atom->nlocal) ? 1 : 0 );
>>>>>>> 5e3fe197
}

/* ---------------------------------------------------------------------- */
void PairKIM::set_contributing()
{
  int const nall = atom->nlocal + atom->nghost;
  for (int i = 0; i < nall; ++i)
  {
    kim_particleContributing[i] = ( (i < atom->nlocal) ? 1 : 0 );
  }
}

/* ---------------------------------------------------------------------- */

void PairKIM::compute(int eflag, int vflag)
{
<<<<<<< HEAD
   ev_init(eflag,vflag);

   // grow kim_particleSpecies and kim_particleContributing array if necessary
   // needs to be atom->nmax in length
   if (atom->nmax > lmps_maxalloc) {
      memory->destroy(kim_particleSpecies);
      memory->destroy(kim_particleContributing);

      lmps_maxalloc = atom->nmax;
      memory->create(kim_particleSpecies,lmps_maxalloc,
                     "pair:kim_particleSpecies");
      int kimerror = KIM_ComputeArguments_SetArgumentPointerInteger(pargs,
          KIM_COMPUTE_ARGUMENT_NAME_particleSpeciesCodes,
          kim_particleSpecies);
      memory->create(kim_particleContributing,lmps_maxalloc,
                     "pair:kim_particleContributing");
      kimerror = kimerror || KIM_ComputeArguments_SetArgumentPointerInteger(
          pargs,
          KIM_COMPUTE_ARGUMENT_NAME_particleContributing,
          kim_particleContributing);
      if (kimerror)
        error->all(
            FLERR,
            "Unable to set KIM particle species codes and/or contributing");
   }

   // kim_particleSpecies = KIM atom species for each LAMMPS atom

   int *species = atom->type;
   int nall = atom->nlocal + atom->nghost;
   int ielement;

   for (int i = 0; i < nall; i++) {
      ielement = lmps_map_species_to_unique[species[i]];
      kim_particleSpecies[i] = kim_particle_codes[ielement];
   }

   // Set kim contributing flags
   set_contributing();

   // pass current atom pointers to KIM
   set_argument_pointers();

   // set number of particles
   lmps_local_tot_num_atoms = (int) nall;

   // compute via KIM model
   int kimerror = KIM_Model_Compute(pkim, pargs);
   if (kimerror) error->all(FLERR,"KIM Compute returned error");

   // compute virial before reverse comm!
   if (vflag_global)
   {
     virial_fdotr_compute();
   }

   // if newton is off, perform reverse comm
   if (!lmps_using_newton)
   {
     comm->reverse_comm_pair(this);
   }

   if ((vflag_atom) &&
       KIM_SupportStatus_NotEqual(kim_model_support_for_particleVirial,
                                  KIM_SUPPORT_STATUS_notSupported)
      )
   {  // flip sign and order of virial if KIM is computing it
      double tmp;
      for (int i = 0; i < nall; ++i)
      {
         for (int j = 0; j < 3; ++j) vatom[i][j] = -1.0*vatom[i][j];
         tmp = vatom[i][3];
         vatom[i][3] = -vatom[i][5];
         vatom[i][4] = -vatom[i][4];
         vatom[i][5] = -tmp;
      }
   }
=======
  ev_init(eflag,vflag);

  // grow kim_particleSpecies and kim_particleContributing array if necessary
  // needs to be atom->nmax in length
  if (atom->nmax > lmps_maxalloc) {
    memory->destroy(kim_particleSpecies);
    memory->destroy(kim_particleContributing);

    lmps_maxalloc = atom->nmax;
    memory->create(kim_particleSpecies,lmps_maxalloc,
                   "pair:kim_particleSpecies");
    int kimerror = KIM_ComputeArguments_SetArgumentPointerInteger(pargs,
                     KIM_COMPUTE_ARGUMENT_NAME_particleSpeciesCodes,
                     kim_particleSpecies);
    memory->create(kim_particleContributing,lmps_maxalloc,
                   "pair:kim_particleContributing");
    kimerror = kimerror || KIM_ComputeArguments_SetArgumentPointerInteger(
                             pargs,
                             KIM_COMPUTE_ARGUMENT_NAME_particleContributing,
                             kim_particleContributing);
    if (kimerror)
      error->all(FLERR,
                 "Unable to set KIM particle species codes and/or contributing");
  }
>>>>>>> 5e3fe197

  // kim_particleSpecies = KIM atom species for each LAMMPS atom

  int *species = atom->type;
  int nall = atom->nlocal + atom->nghost;
  int ielement;

  for (int i = 0; i < nall; i++) {
    ielement = lmps_map_species_to_unique[species[i]];
    kim_particleSpecies[i] = kim_particle_codes[ielement];
  }

  // Set kim contributing flags
  set_contributing();

  // pass current atom pointers to KIM
  set_argument_pointers();

  // set number of particles
  lmps_local_tot_num_atoms = (int) nall;

  // compute via KIM model
  int kimerror = KIM_Model_Compute(pkim, pargs);
  if (kimerror) error->all(FLERR,"KIM Compute returned error");

  // compute virial before reverse comm!
  if (vflag_global)
    virial_fdotr_compute();

  // if newton is off, perform reverse comm
  if (!lmps_using_newton) {
    comm->reverse_comm_pair(this);
  }

  if ((vflag_atom) &&
      KIM_SupportStatus_NotEqual(kim_model_support_for_particleVirial,
                                 KIM_SUPPORT_STATUS_notSupported)) {
    // flip sign and order of virial if KIM is computing it
    double tmp;
    for (int i = 0; i < nall; ++i) {
      for (int j = 0; j < 3; ++j) vatom[i][j] = -1.0*vatom[i][j];
      tmp = vatom[i][3];
      vatom[i][3] = -vatom[i][5];
      vatom[i][4] = -vatom[i][4];
      vatom[i][5] = -tmp;
    }
  }
}

/* ----------------------------------------------------------------------
   allocate all arrays
------------------------------------------------------------------------- */

void PairKIM::allocate()
{
  int n = atom->ntypes;

  // allocate standard Pair class arrays
  memory->create(setflag,n+1,n+1,"pair:setflag");
  for (int i = 1; i <= n; i++)
    for (int j = i; j <= n; j++)
      setflag[i][j] = 0;

  memory->create(cutsq,n+1,n+1,"pair:cutsq");

  // allocate mapping array
  lmps_map_species_to_unique = new int[n+1];

  allocated = 1;
}

/* ----------------------------------------------------------------------
   global settings
------------------------------------------------------------------------- */

void PairKIM::settings(int narg, char **arg)
{
<<<<<<< HEAD
   // This is called when "pair_style kim ..." is read from input
   // may be called multiple times
   ++settings_call_count;
   init_style_call_count = 0;

   if (narg != 1)
   {
     if ((narg > 0) && ((0 == strcmp("KIMvirial", arg[0])) ||
                        (0 == strcmp("LAMMPSvirial", arg[0]))))
     {
       error->all(FLERR,"'KIMvirial' or 'LAMMPSvirial' not supported with "
                  "kim-api.");
     }
     else
       error->all(FLERR,"Illegal pair_style command");
   }
   // arg[0] is the KIM Model name

   lmps_using_molecular = (atom->molecular > 0);

   // ensure we are in a clean state for KIM (needed on repeated call)
   // first time called will do nothing...
   kim_free();

   // make sure things are allocated
   if (allocated != 1) allocate();

   // clear setflag to ensure coeff() is called after settings()
   int n = atom->ntypes;
   for (int i = 1; i <= n; i++)
      for (int j = i; j <= n; j++)
         setflag[i][j] = 0;

    // set lmps_* bool flags
   set_lmps_flags();

   // set KIM Model name
   int nmlen = strlen(arg[0]);
   if (kim_modelname != 0)
   {
      delete [] kim_modelname;
      kim_modelname = 0;
   }
   kim_modelname = new char[nmlen+1];
   strcpy(kim_modelname, arg[0]);

   // initialize KIM Model
   kim_init();

   return;
=======
  // This is called when "pair_style kim ..." is read from input
  // may be called multiple times
  ++settings_call_count;
  init_style_call_count = 0;

  if (narg != 1) {
    if ((narg > 0) && ((0 == strcmp("KIMvirial", arg[0])) ||
                       (0 == strcmp("LAMMPSvirial", arg[0])))) {
      error->all(FLERR,"'KIMvirial' or 'LAMMPSvirial' not supported with "
                 "kim-api.");
    } else error->all(FLERR,"Illegal pair_style command");
  }
  // arg[0] is the KIM Model name

  lmps_using_molecular = (atom->molecular > 0);

  // ensure we are in a clean state for KIM (needed on repeated call)
  // first time called will do nothing...
  kim_free();

  // make sure things are allocated
  if (allocated != 1) allocate();

  // clear setflag to ensure coeff() is called after settings()
  int n = atom->ntypes;
  for (int i = 1; i <= n; i++)
    for (int j = i; j <= n; j++)
      setflag[i][j] = 0;

  // set lmps_* bool flags
  set_lmps_flags();

  // set KIM Model name
  int nmlen = strlen(arg[0]);
  if (kim_modelname != 0) {
    delete [] kim_modelname;
    kim_modelname = 0;
  }
  kim_modelname = new char[nmlen+1];
  strcpy(kim_modelname, arg[0]);

  // initialize KIM Model
  kim_init();
>>>>>>> 5e3fe197
}

/* ----------------------------------------------------------------------
   set coeffs for one or more type pairs
------------------------------------------------------------------------- */

#ifdef SNUM
#undef SNUM
#endif

#define SNUM(x)                                                \
  static_cast<std::ostringstream const &>(std::ostringstream() \
                                          << std::dec << x).str()

void PairKIM::coeff(int narg, char **arg)
{
<<<<<<< HEAD
   // This is called when "pair_coeff ..." is read from input
   // may be called multiple times

   int i,j,n;

   if (!allocated) allocate();

   if (narg != 2 + atom->ntypes)
      error->all(FLERR,"Incorrect args for pair coefficients");

   // insure I,J args are * *

   if (strcmp(arg[0],"*") != 0 || strcmp(arg[1],"*") != 0)
     error->all(FLERR,"Incorrect args for pair coefficients");


   int ilo,ihi,jlo,jhi;
   force->bounds(FLERR,arg[0],atom->ntypes,ilo,ihi);
   force->bounds(FLERR,arg[1],atom->ntypes,jlo,jhi);

   // read args that map atom species to KIM elements
   // lmps_map_species_to_unique[i] =
   // which element the Ith atom type is
   // lmps_num_unique_elements = # of unique elements
   // lmps_unique_elements = list of element names

   // if called multiple times: update lmps_unique_elements
   if (lmps_unique_elements) {
      for (i = 0; i < lmps_num_unique_elements; i++)
        delete [] lmps_unique_elements[i];
      delete [] lmps_unique_elements;
   }
   lmps_unique_elements = new char*[atom->ntypes];
   for (i = 0; i < atom->ntypes; i++) lmps_unique_elements[i] = 0;


   // Assume all species arguments are valid
   // errors will be detected by below
   lmps_num_unique_elements = 0;
   for (i = 2; i < narg; i++) {
     for (j = 0; j < lmps_num_unique_elements; j++)
       if (strcmp(arg[i],lmps_unique_elements[j]) == 0) break;
     lmps_map_species_to_unique[i-1] = j;
     if (j == lmps_num_unique_elements) {
       n = strlen(arg[i]) + 1;
       lmps_unique_elements[j] = new char[n];
       strcpy(lmps_unique_elements[j],arg[i]);
       lmps_num_unique_elements++;
     }
   }

   int count = 0;
   for (int i = ilo; i <= ihi; i++) {
     for (int j = MAX(jlo,i); j <= jhi; j++) {
       if (lmps_map_species_to_unique[i] >= 0 &&
           lmps_map_species_to_unique[j] >= 0) {
         setflag[i][j] = 1;
         count++;
       }
     }
   }

   if (count == 0) error->all(FLERR,"Incorrect args for pair coefficients");

   // setup mapping between LAMMPS unique elements and KIM species codes
   if (kim_particle_codes_ok)
   {
     delete [] kim_particle_codes;
     kim_particle_codes = NULL;
     kim_particle_codes_ok = false;
   }
   kim_particle_codes = new int[lmps_num_unique_elements];
   kim_particle_codes_ok = true;
   for(int i = 0; i < lmps_num_unique_elements; i++){
      int supported;
      int code;
      KIM_Model_GetSpeciesSupportAndCode(
          pkim,
          KIM_SpeciesName_FromString(lmps_unique_elements[i]),
          &supported,
          &code);
      if (supported)
        kim_particle_codes[i] = code;
      else
      {
        std::stringstream msg;
        msg << "create_kim_particle_codes: symbol not found: "
            << lmps_unique_elements[i];
        error->all(FLERR, msg.str().c_str());
      }
   }

   return;
=======
  // This is called when "pair_coeff ..." is read from input
  // may be called multiple times

  int i,j,n;

  if (!allocated) allocate();

  if (narg < 2 + atom->ntypes)
    error->all(FLERR,"Incorrect args for pair coefficients");

  // insure I,J args are * *

  if (strcmp(arg[0],"*") != 0 || strcmp(arg[1],"*") != 0)
    error->all(FLERR,"Incorrect args for pair coefficients");

  int ilo,ihi,jlo,jhi;
  force->bounds(FLERR,arg[0],atom->ntypes,ilo,ihi);
  force->bounds(FLERR,arg[1],atom->ntypes,jlo,jhi);

  // read args that map atom species to KIM elements
  // lmps_map_species_to_unique[i] =
  // which element the Ith atom type is
  // lmps_num_unique_elements = # of unique elements
  // lmps_unique_elements = list of element names

  // if called multiple times: update lmps_unique_elements
  if (lmps_unique_elements) {
    for (i = 0; i < lmps_num_unique_elements; i++)
      delete [] lmps_unique_elements[i];
    delete [] lmps_unique_elements;
  }
  lmps_unique_elements = new char*[atom->ntypes];
  for (i = 0; i < atom->ntypes; i++) lmps_unique_elements[i] = 0;

  // Assume all species arguments are valid
  // errors will be detected by below
  atom_type_list.clear();
  lmps_num_unique_elements = 0;
  for (i = 2; i < 2 + atom->ntypes; i++) {
    atom_type_list += std::string(" ") + arg[i];
    for (j = 0; j < lmps_num_unique_elements; j++)
      if (strcmp(arg[i],lmps_unique_elements[j]) == 0) break;
    lmps_map_species_to_unique[i-1] = j;
    if (j == lmps_num_unique_elements) {
      n = strlen(arg[i]) + 1;
      lmps_unique_elements[j] = new char[n];
      strcpy(lmps_unique_elements[j],arg[i]);
      lmps_num_unique_elements++;
    }
  }

  int count = 0;
  for (int i = ilo; i <= ihi; i++) {
    for (int j = MAX(jlo,i); j <= jhi; j++) {
      if (lmps_map_species_to_unique[i] >= 0 &&
          lmps_map_species_to_unique[j] >= 0) {
        setflag[i][j] = 1;
        count++;
      }
    }
  }

  if (count == 0) error->all(FLERR,"Incorrect args for pair coefficients");

  // setup mapping between LAMMPS unique elements and KIM species codes
  if (kim_particle_codes_ok) {
    delete [] kim_particle_codes;
    kim_particle_codes = NULL;
    kim_particle_codes_ok = false;
  }
  kim_particle_codes = new int[lmps_num_unique_elements];
  kim_particle_codes_ok = true;

  for(int i = 0; i < lmps_num_unique_elements; i++) {
    int supported;
    int code;
    KIM_Model_GetSpeciesSupportAndCode(
      pkim,
      KIM_SpeciesName_FromString(lmps_unique_elements[i]),
      &supported,
      &code);
    if (supported) {
      kim_particle_codes[i] = code;
    } else {
      std::string msg("create_kim_particle_codes: symbol not found: ");
      msg += lmps_unique_elements[i];
      error->all(FLERR, msg.c_str());
    }
  }
  // Set the new values for PM parameters
  if (narg > 2 + atom->ntypes) {
    // Get the number of mutable parameters in the kim model
    int numberOfParameters(0);
    KIM_Model_GetNumberOfParameters(pkim, &numberOfParameters);

    if (!numberOfParameters) {
      std::string msg("Incorrect args for pair coefficients \n");
      msg += "This model has No mutable parameters.";
      error->all(FLERR, msg.c_str());
    }

    int kimerror;

    // Parameter name
    char *paramname = NULL;

    for (int i = 2 + atom->ntypes; i < narg;) {
      // Parameter name
      if (i < narg)
        paramname = arg[i++];
      else
        break;

      // Find the requested parameter within the model parameters
      int param_index;
      KIM_DataType kim_DataType;
      int extent;
      char const *str_name = NULL;
      char const *str_desc = NULL;

      for (param_index = 0; param_index < numberOfParameters; ++param_index) {
        kimerror = KIM_Model_GetParameterMetadata(pkim, param_index,
                   &kim_DataType, &extent, &str_name, &str_desc);
        if (kimerror)
          error->all(FLERR,"KIM GetParameterMetadata returned error");

        if (strcmp(paramname, str_name) == 0) break;
      }

      if (param_index >= numberOfParameters) {
        std::string msg("Wrong argument for pair coefficients.\n");
        msg += "This Model does not have the requested '";
        msg += paramname;
        msg += "' parameter.";
        error->all(FLERR, msg.c_str());
      }

      // Get the index_range for the requested parameter
      int nlbound(0);
      int nubound(0);

      if (i < narg) {
        std::string argtostr(arg[i++]);

        // Check to see if the indices range contains only integer numbers & :
        if (argtostr.find_first_not_of("0123456789:") != std::string::npos) {
          std::string msg("Illegal index_range.\n");
          msg += "Expected integer parameter(s) instead of '";
          msg += argtostr;
          msg += "' in index_range.";
          error->all(FLERR, msg.c_str());
        }

        std::string::size_type npos = argtostr.find(':');
        if (npos != std::string::npos) {
          argtostr[npos] = ' ';
          std::stringstream str(argtostr);
          str >> nlbound >> nubound;
          if (nubound < 1 || nubound > extent ||
              nlbound < 1 || nlbound > nubound) {
            std::string msg("Illegal index_range '");
            msg += SNUM(nlbound) + "-" + SNUM(nubound);
            msg += "' for '";
            msg += paramname;
            msg += "' parameter with extent of '";
            msg += SNUM(extent);
            msg += "' .";
            error->all(FLERR, msg.c_str());
          }
        } else {
          std::stringstream str(argtostr);
          str >> nlbound;
          if (nlbound < 1 || nlbound > extent) {
            std::string msg("Illegal index '");
            msg += SNUM(nlbound) + "' for '";
            msg += paramname;
            msg += "' parameter with extent of '";
            msg += SNUM(extent);
            msg += "' .";
            error->all(FLERR, msg.c_str());
          }
          nubound = nlbound;
        }
      } else {
        std::string msg =
        "Wrong number of arguments for pair coefficients.\n";
        msg += "Index range after parameter name is mandatory.";
        error->all(FLERR, msg.c_str());
      }

      // Parameter values
      if (i + nubound - nlbound < narg) {
        if (KIM_DataType_Equal(kim_DataType, KIM_DATA_TYPE_Double)) {
          for (int j = 0; j < nubound - nlbound + 1; ++j) {
            double const V = utils::numeric(FLERR, arg[i++], true, lmp);
            kimerror = KIM_Model_SetParameterDouble(pkim, param_index,
                       nlbound - 1 + j, V);
            if (kimerror)
              error->all(FLERR, "KIM SetParameterDouble returned error.");
          }
        } else if (KIM_DataType_Equal(kim_DataType, KIM_DATA_TYPE_Integer)) {
          for (int j = 0; j < nubound - nlbound + 1; ++j) {
            int const V = utils::inumeric(FLERR, arg[i++], true, lmp);
            kimerror = KIM_Model_SetParameterInteger(pkim, param_index,
                       nlbound - 1 + j, V);
            if (kimerror)
              error->all(FLERR, "KIM SetParameterInteger returned error.");
          }
        } else
          error->all(FLERR, "Wrong parameter type to update");
      } else {
        std::string msg =
        "Wrong number of variable values for pair coefficients.\n";
        msg += "'";
        msg += SNUM(nubound - nlbound + 1);
        msg += "' values are requested for '";
        msg += paramname;
        msg += "' parameter.";
        error->all(FLERR, msg.c_str());
      }
    }

    kimerror = KIM_Model_ClearThenRefresh(pkim);
    if (kimerror)
      error->all(FLERR, "KIM KIM_Model_ClearThenRefresh returned error");
  }
>>>>>>> 5e3fe197
}

#undef SNUM

/* ----------------------------------------------------------------------
   init specific to this pair style
------------------------------------------------------------------------- */

void PairKIM::init_style()
{
<<<<<<< HEAD
   // This is called for each "run ...", "minimize ...", etc. read from input
   ++init_style_call_count;

   if (domain->dimension != 3)
      error->all(FLERR,"PairKIM only works with 3D problems");

   // setup lmps_stripped_neigh_list for neighbors of one atom, if needed
   if (lmps_using_molecular) {
      memory->destroy(lmps_stripped_neigh_list);
      memory->create(lmps_stripped_neigh_list,
                     kim_number_of_neighbor_lists*neighbor->oneatom,
                     "pair:lmps_stripped_neigh_list");
      delete [] lmps_stripped_neigh_ptr;
      lmps_stripped_neigh_ptr = new int*[kim_number_of_neighbor_lists];
      for (int i = 0; i < kim_number_of_neighbor_lists; ++i)
      {
        lmps_stripped_neigh_ptr[i]
            = &(lmps_stripped_neigh_list[i*(neighbor->oneatom)]);
      }

   }

   // make sure comm_reverse expects (at most) 9 values when newton is off
   if (!lmps_using_newton) comm_reverse_off = 9;

   // request full neighbor
   for (int i = 0; i < kim_number_of_neighbor_lists; ++i)
   {
     int irequest = neighbor->request(this,instance_me);
     neighbor->requests[irequest]->id = i;
     neighbor->requests[irequest]->half = 0;
     neighbor->requests[irequest]->full = 1;

     if (modelWillNotRequestNeighborsOfNoncontributingParticles[i])
     {
       neighbor->requests[irequest]->ghost = 0;
     }
     else
     {
       neighbor->requests[irequest]->ghost = 1;

     }
     // always want all owned/ghost pairs
     neighbor->requests[irequest]->newton = 2;
     // set cutoff
     neighbor->requests[irequest]->cut = 1;
     neighbor->requests[irequest]->cutoff
         = kim_cutoff_values[i] + neighbor->skin;
   }
=======
  // This is called for each "run ...", "minimize ...", etc. read from input
  ++init_style_call_count;

  if (domain->dimension != 3)
    error->all(FLERR,"PairKIM only works with 3D problems");

  // setup lmps_stripped_neigh_list for neighbors of one atom, if needed
  if (lmps_using_molecular) {
    memory->destroy(lmps_stripped_neigh_list);
    memory->create(lmps_stripped_neigh_list,
                   kim_number_of_neighbor_lists*neighbor->oneatom,
                   "pair:lmps_stripped_neigh_list");
    delete [] lmps_stripped_neigh_ptr;
    lmps_stripped_neigh_ptr = new int*[kim_number_of_neighbor_lists];
    for (int i = 0; i < kim_number_of_neighbor_lists; ++i)
      lmps_stripped_neigh_ptr[i]
        = &(lmps_stripped_neigh_list[i*(neighbor->oneatom)]);
  }

  // make sure comm_reverse expects (at most) 9 values when newton is off
  if (!lmps_using_newton) comm_reverse_off = 9;

  // request full neighbor
  for (int i = 0; i < kim_number_of_neighbor_lists; ++i) {
    int irequest = neighbor->request(this,instance_me);
    neighbor->requests[irequest]->id = i;
    neighbor->requests[irequest]->half = 0;
    neighbor->requests[irequest]->full = 1;

    if (modelWillNotRequestNeighborsOfNoncontributingParticles[i])
      neighbor->requests[irequest]->ghost = 0;
    else
      neighbor->requests[irequest]->ghost = 1;

    // always want all owned/ghost pairs
    neighbor->requests[irequest]->newton = 2;
>>>>>>> 5e3fe197

    // set cutoff
    neighbor->requests[irequest]->cut = 1;
    neighbor->requests[irequest]->cutoff
      = kim_cutoff_values[i] + neighbor->skin;
  }
}

/* ----------------------------------------------------------------------
   neighbor callback to inform pair style of neighbor list to use
   half or full
<<<<<<< HEAD
------------------------------------------------------------------------- */

void PairKIM::init_list(int id, NeighList *ptr)
{
  neighborLists[id] = ptr;
}

/* ----------------------------------------------------------------------
   init for one type pair i,j and corresponding j,i
=======
>>>>>>> 5e3fe197
------------------------------------------------------------------------- */

void PairKIM::init_list(int id, NeighList *ptr)
{
<<<<<<< HEAD
   // This is called once of each (unordered) i,j pair for each
   // "run ...", "minimize ...", etc. read from input

   if (setflag[i][j] == 0) error->all(FLERR,"All pair coeffs are not set");

   return kim_global_influence_distance;
=======
  neighborLists[id] = ptr;
}

/* ----------------------------------------------------------------------
   init for one type pair i,j and corresponding j,i
------------------------------------------------------------------------- */

double PairKIM::init_one(int i, int j)
{
  // This is called once of each (unordered) i,j pair for each
  // "run ...", "minimize ...", etc. read from input

  if (setflag[i][j] == 0) error->all(FLERR,"All pair coeffs are not set");

  return kim_global_influence_distance;
>>>>>>> 5e3fe197
}

/* ---------------------------------------------------------------------- */

int PairKIM::pack_reverse_comm(int n, int first, double *buf)
{
<<<<<<< HEAD
   int i,m,last;
   double *fp;
   fp = &(atom->f[0][0]);

   m = 0;
   last = first + n;
   if (KIM_SupportStatus_NotEqual(kim_model_support_for_forces,
                                  KIM_SUPPORT_STATUS_notSupported)
       &&
       ((vflag_atom == 0) ||
        KIM_SupportStatus_Equal(kim_model_support_for_particleVirial,
                                KIM_SUPPORT_STATUS_notSupported)))
   {
      for (i = first; i < last; i++)
      {
         buf[m++] = fp[3*i+0];
         buf[m++] = fp[3*i+1];
         buf[m++] = fp[3*i+2];
      }
      return m;
   }
   else if (KIM_SupportStatus_NotEqual(kim_model_support_for_forces,
                                       KIM_SUPPORT_STATUS_notSupported) &&
            (vflag_atom == 1) &&
            KIM_SupportStatus_NotEqual(kim_model_support_for_particleVirial,
                                       KIM_SUPPORT_STATUS_notSupported))
   {
      double *va=&(vatom[0][0]);
      for (i = first; i < last; i++)
      {
         buf[m++] = fp[3*i+0];
         buf[m++] = fp[3*i+1];
         buf[m++] = fp[3*i+2];

         buf[m++] = va[6*i+0];
         buf[m++] = va[6*i+1];
         buf[m++] = va[6*i+2];
         buf[m++] = va[6*i+3];
         buf[m++] = va[6*i+4];
         buf[m++] = va[6*i+5];
      }
      return m;
   }
   else if (KIM_SupportStatus_Equal(kim_model_support_for_forces,
                                    KIM_SUPPORT_STATUS_notSupported)
            &&
            (vflag_atom == 1) &&
            KIM_SupportStatus_NotEqual(kim_model_support_for_particleVirial,
                                       KIM_SUPPORT_STATUS_notSupported))
   {
      double *va=&(vatom[0][0]);
      for (i = first; i < last; i++)
      {
         buf[m++] = va[6*i+0];
         buf[m++] = va[6*i+1];
         buf[m++] = va[6*i+2];
         buf[m++] = va[6*i+3];
         buf[m++] = va[6*i+4];
         buf[m++] = va[6*i+5];
      }
      return m;
   }
   else
      return 0;
=======
  int i,m,last;
  double *fp;
  fp = &(atom->f[0][0]);

  m = 0;
  last = first + n;
  if (KIM_SupportStatus_NotEqual(kim_model_support_for_forces,
                                 KIM_SUPPORT_STATUS_notSupported)
      &&
      ((vflag_atom == 0) ||
       KIM_SupportStatus_Equal(kim_model_support_for_particleVirial,
                               KIM_SUPPORT_STATUS_notSupported))) {
    for (i = first; i < last; i++) {
      buf[m++] = fp[3*i+0];
      buf[m++] = fp[3*i+1];
      buf[m++] = fp[3*i+2];
    }
    return m;
  } else if (KIM_SupportStatus_NotEqual(kim_model_support_for_forces,
                                        KIM_SUPPORT_STATUS_notSupported) &&
             (vflag_atom == 1) &&
             KIM_SupportStatus_NotEqual(kim_model_support_for_particleVirial,
                                        KIM_SUPPORT_STATUS_notSupported)) {
    double *va=&(vatom[0][0]);
    for (i = first; i < last; i++) {
      buf[m++] = fp[3*i+0];
      buf[m++] = fp[3*i+1];
      buf[m++] = fp[3*i+2];

      buf[m++] = va[6*i+0];
      buf[m++] = va[6*i+1];
      buf[m++] = va[6*i+2];
      buf[m++] = va[6*i+3];
      buf[m++] = va[6*i+4];
      buf[m++] = va[6*i+5];
    }
    return m;
  } else if (KIM_SupportStatus_Equal(kim_model_support_for_forces,
                                     KIM_SUPPORT_STATUS_notSupported)
             &&
             (vflag_atom == 1) &&
             KIM_SupportStatus_NotEqual(kim_model_support_for_particleVirial,
                                        KIM_SUPPORT_STATUS_notSupported)) {
    double *va=&(vatom[0][0]);
    for (i = first; i < last; i++) {
      buf[m++] = va[6*i+0];
      buf[m++] = va[6*i+1];
      buf[m++] = va[6*i+2];
      buf[m++] = va[6*i+3];
      buf[m++] = va[6*i+4];
      buf[m++] = va[6*i+5];
    }
    return m;
  } else return 0;
>>>>>>> 5e3fe197
}

/* ---------------------------------------------------------------------- */

void PairKIM::unpack_reverse_comm(int n, int *list, double *buf)
{
<<<<<<< HEAD
   int i,j,m;
   double *fp;
   fp = &(atom->f[0][0]);

   m = 0;
   if (KIM_SupportStatus_NotEqual(kim_model_support_for_forces,
                                  KIM_SUPPORT_STATUS_notSupported)
       &&
       ((vflag_atom == 0) ||
        KIM_SupportStatus_Equal(kim_model_support_for_particleVirial,
                                KIM_SUPPORT_STATUS_notSupported)))
   {
      for (i = 0; i < n; i++)
      {
         j = list[i];
         fp[3*j+0]+= buf[m++];
         fp[3*j+1]+= buf[m++];
         fp[3*j+2]+= buf[m++];
      }
   }
   else if (KIM_SupportStatus_NotEqual(kim_model_support_for_forces,
                                       KIM_SUPPORT_STATUS_notSupported)
            &&
            (vflag_atom == 1) &&
            KIM_SupportStatus_NotEqual(kim_model_support_for_particleVirial,
                                       KIM_SUPPORT_STATUS_notSupported))
   {
      double *va=&(vatom[0][0]);
      for (i = 0; i < n; i++)
      {
         j = list[i];
         fp[3*j+0]+= buf[m++];
         fp[3*j+1]+= buf[m++];
         fp[3*j+2]+= buf[m++];

         va[j*6+0]+=buf[m++];
         va[j*6+1]+=buf[m++];
         va[j*6+2]+=buf[m++];
         va[j*6+3]+=buf[m++];
         va[j*6+4]+=buf[m++];
         va[j*6+5]+=buf[m++];
      }
   }
   else if (KIM_SupportStatus_Equal(kim_model_support_for_forces,
                                    KIM_SUPPORT_STATUS_notSupported)
            &&
            (vflag_atom == 1) &&
            KIM_SupportStatus_NotEqual(kim_model_support_for_particleVirial,
                                       KIM_SUPPORT_STATUS_notSupported))
   {
      double *va=&(vatom[0][0]);
      for (i = 0; i < n; i++)
      {
         j = list[i];
         va[j*6+0]+=buf[m++];
         va[j*6+1]+=buf[m++];
         va[j*6+2]+=buf[m++];
         va[j*6+3]+=buf[m++];
         va[j*6+4]+=buf[m++];
         va[j*6+5]+=buf[m++];
      }
   } else {
     ; // do nothing
   }

   return;
=======
  int i,j,m;
  double *fp;
  fp = &(atom->f[0][0]);

  m = 0;
  if (KIM_SupportStatus_NotEqual(kim_model_support_for_forces,
                                 KIM_SUPPORT_STATUS_notSupported)
      &&
      ((vflag_atom == 0) ||
       KIM_SupportStatus_Equal(kim_model_support_for_particleVirial,
                               KIM_SUPPORT_STATUS_notSupported))) {
    for (i = 0; i < n; i++) {
      j = list[i];
      fp[3*j+0]+= buf[m++];
      fp[3*j+1]+= buf[m++];
      fp[3*j+2]+= buf[m++];
    }
  } else if (KIM_SupportStatus_NotEqual(kim_model_support_for_forces,
                                        KIM_SUPPORT_STATUS_notSupported)
             &&
             (vflag_atom == 1) &&
             KIM_SupportStatus_NotEqual(kim_model_support_for_particleVirial,
                                        KIM_SUPPORT_STATUS_notSupported)) {
    double *va=&(vatom[0][0]);
    for (i = 0; i < n; i++) {
      j = list[i];
      fp[3*j+0]+= buf[m++];
      fp[3*j+1]+= buf[m++];
      fp[3*j+2]+= buf[m++];

      va[j*6+0]+=buf[m++];
      va[j*6+1]+=buf[m++];
      va[j*6+2]+=buf[m++];
      va[j*6+3]+=buf[m++];
      va[j*6+4]+=buf[m++];
      va[j*6+5]+=buf[m++];
    }
  } else if (KIM_SupportStatus_Equal(kim_model_support_for_forces,
                                     KIM_SUPPORT_STATUS_notSupported)
             &&
             (vflag_atom == 1) &&
             KIM_SupportStatus_NotEqual(kim_model_support_for_particleVirial,
                                        KIM_SUPPORT_STATUS_notSupported)) {
    double *va=&(vatom[0][0]);
    for (i = 0; i < n; i++) {
      j = list[i];
      va[j*6+0]+=buf[m++];
      va[j*6+1]+=buf[m++];
      va[j*6+2]+=buf[m++];
      va[j*6+3]+=buf[m++];
      va[j*6+4]+=buf[m++];
      va[j*6+5]+=buf[m++];
    }
  } else {
    ; // do nothing
  }
>>>>>>> 5e3fe197
}

/* ----------------------------------------------------------------------
   memory usage of local atom-based arrays
------------------------------------------------------------------------- */

double PairKIM::memory_usage()
{
<<<<<<< HEAD
   double bytes = 2 * lmps_maxalloc * sizeof(int);
   return bytes;
=======
  double bytes = 2 * lmps_maxalloc * sizeof(int);
  return bytes;
>>>>>>> 5e3fe197
}

/* ----------------------------------------------------------------------
   KIM-specific interface
------------------------------------------------------------------------- */

int PairKIM::get_neigh(void const * const dataObject,
                       int const numberOfNeighborLists,
                       double const * const cutoffs,
<<<<<<< HEAD
                       int const neighborListIndex, int const particleNumber,
                       int * const numberOfNeighbors,
                       int const ** const neighborsOfParticle)
{
   PairKIM const * const Model
       = reinterpret_cast<PairKIM const * const>(dataObject);

   if (numberOfNeighborLists != Model->kim_number_of_neighbor_lists)
     return true;
   for (int i = 0; i < numberOfNeighborLists; ++i)
   {
     if (Model->kim_cutoff_values[i] < cutoffs[i]) return true;
   }

   // neighborListIndex and particleNumber are validated by KIM API

   // initialize numNeigh
   *numberOfNeighbors = 0;

   NeighList * neiobj = Model->neighborLists[neighborListIndex];

   int *numneigh, **firstneigh;
   numneigh = neiobj->numneigh;     // # of J neighbors for each I atom
   firstneigh = neiobj->firstneigh; // ptr to 1st J int value of each I atom

   *numberOfNeighbors = numneigh[particleNumber];

   // strip off neighbor mask for molecular systems
   if (!Model->lmps_using_molecular)
     *neighborsOfParticle = firstneigh[particleNumber];
   else
   {
     int n = *numberOfNeighbors;
     int *ptr = firstneigh[particleNumber];
     int *lmps_stripped_neigh_list
         = Model->lmps_stripped_neigh_ptr[neighborListIndex];
     for (int i = 0; i < n; i++)
       lmps_stripped_neigh_list[i] = *(ptr++) & NEIGHMASK;
     *neighborsOfParticle = lmps_stripped_neigh_list;
   }
   return false;
}
=======
                       int const neighborListIndex,
                       int const particleNumber,
                       int * const numberOfNeighbors,
                       int const ** const neighborsOfParticle)
{
  PairKIM const * const Model
    = reinterpret_cast<PairKIM const * const>(dataObject);

  if (numberOfNeighborLists != Model->kim_number_of_neighbor_lists)
    return true;
  for (int i = 0; i < numberOfNeighborLists; ++i) {
    if (Model->kim_cutoff_values[i] < cutoffs[i]) return true;
  }

  // neighborListIndex and particleNumber are validated by KIM API

  // initialize numNeigh
  *numberOfNeighbors = 0;
>>>>>>> 5e3fe197

  NeighList * neiobj = Model->neighborLists[neighborListIndex];

<<<<<<< HEAD
void PairKIM::kim_free()
{
   if (kim_init_ok)
   {
     int kimerror = KIM_Model_ComputeArgumentsDestroy(pkim, &pargs);
     if (kimerror)
       error->all(FLERR,"Unable to destroy Compute Arguments Object");

     KIM_Model_Destroy(&pkim);
   }
   kim_init_ok = false;

   return;
}
=======
  int *numneigh, **firstneigh;
  numneigh = neiobj->numneigh;     // # of J neighbors for each I atom
  firstneigh = neiobj->firstneigh; // ptr to 1st J int value of each I atom
>>>>>>> 5e3fe197

  *numberOfNeighbors = numneigh[particleNumber];

<<<<<<< HEAD
void PairKIM::kim_init()
{
   int kimerror;

   // initialize KIM model
   int requestedUnitsAccepted;
   kimerror = KIM_Model_Create(
       KIM_NUMBERING_zeroBased,
       lengthUnit, energyUnit, chargeUnit, temperatureUnit, timeUnit,
       kim_modelname,
       &requestedUnitsAccepted,
       &pkim);
   if (kimerror)
     error->all(FLERR,"KIM ModelCreate failed");
   else {
     if (!requestedUnitsAccepted) {
       error->all(FLERR,"KIM Model did not accept the requested unit system");
     }

     // check that the model does not require unknown capabilities
     kimerror = check_for_routine_compatibility();
     if (kimerror)
     {
       error->all(FLERR,
                  "KIM Model requires unknown Routines.  Unable to proceed.");
     }

     kimerror = KIM_Model_ComputeArgumentsCreate(pkim, &pargs);
     if (kimerror)
     {
       KIM_Model_Destroy(&pkim);
       error->all(FLERR,"KIM ComputeArgumentsCreate failed");
     }
     else
     {
       kim_init_ok = true;
     }
   }

   // determine KIM Model capabilities (used in this function below)
   set_kim_model_has_flags();

   KIM_Model_GetInfluenceDistance(pkim, &kim_global_influence_distance);
   KIM_Model_GetNeighborListPointers(
       pkim,
       &kim_number_of_neighbor_lists,
       &kim_cutoff_values,
       &modelWillNotRequestNeighborsOfNoncontributingParticles);
   if (neighborLists)
   {
     delete [] neighborLists;
     neighborLists = 0;
   }
   neighborLists = new NeighList*[kim_number_of_neighbor_lists];

   kimerror = KIM_ComputeArguments_SetArgumentPointerInteger(pargs,
       KIM_COMPUTE_ARGUMENT_NAME_numberOfParticles,
       &lmps_local_tot_num_atoms);
   if (KIM_SupportStatus_NotEqual(kim_model_support_for_energy,
                                  KIM_SUPPORT_STATUS_notSupported))
     kimerror = kimerror || KIM_ComputeArguments_SetArgumentPointerDouble(pargs,
         KIM_COMPUTE_ARGUMENT_NAME_partialEnergy,
         &(eng_vdwl));

   kimerror = KIM_ComputeArguments_SetCallbackPointer(pargs,
       KIM_COMPUTE_CALLBACK_NAME_GetNeighborList,
       KIM_LANGUAGE_NAME_cpp,
       reinterpret_cast<KIM_Function *>(get_neigh),
       reinterpret_cast<void *>(this));

   if (kimerror)
     error->all(FLERR,"Unable to register KIM pointers");

   return;
}

/* ---------------------------------------------------------------------- */

void PairKIM::set_argument_pointers()
{
  int kimerror;
  kimerror = KIM_ComputeArguments_SetArgumentPointerDouble(
      pargs, KIM_COMPUTE_ARGUMENT_NAME_coordinates, &(atom->x[0][0]));

  // Set KIM pointer appropriately for particalEnergy
  if (KIM_SupportStatus_Equal(kim_model_support_for_particleEnergy,
                              KIM_SUPPORT_STATUS_required)
      && (eflag_atom != 1))
  {
    // reallocate per-atom energy array if necessary
    if (atom->nmax > maxeatom)
    {
      maxeatom = atom->nmax;
      memory->destroy(eatom);
      memory->create(eatom,comm->nthreads*maxeatom,"pair:eatom");
    }
  }
  if (KIM_SupportStatus_Equal(kim_model_support_for_particleEnergy,
                              KIM_SUPPORT_STATUS_optional)
      && (eflag_atom != 1))
  {
    kimerror = kimerror || KIM_ComputeArguments_SetArgumentPointerDouble(
        pargs,
        KIM_COMPUTE_ARGUMENT_NAME_partialParticleEnergy,
        reinterpret_cast<double * const>(NULL));
  }
  else if (KIM_SupportStatus_NotEqual(kim_model_support_for_particleEnergy,
                                      KIM_SUPPORT_STATUS_notSupported))
  {
    kimerror = kimerror || KIM_ComputeArguments_SetArgumentPointerDouble(
        pargs, KIM_COMPUTE_ARGUMENT_NAME_partialParticleEnergy, eatom);
  }

  // Set KIM pointer appropriately for forces
  if (KIM_SupportStatus_Equal(kim_model_support_for_forces,
                              KIM_SUPPORT_STATUS_notSupported))
  {
    kimerror = kimerror || KIM_ComputeArguments_SetArgumentPointerDouble(
        pargs,
        KIM_COMPUTE_ARGUMENT_NAME_partialForces,
        reinterpret_cast<double * const>(NULL));
  }
  else
  {
    kimerror = kimerror || KIM_ComputeArguments_SetArgumentPointerDouble(
        pargs, KIM_COMPUTE_ARGUMENT_NAME_partialForces, &(atom->f[0][0]));
  }

  // Set KIM pointer appropriately for particleVirial
  if (KIM_SupportStatus_Equal(kim_model_support_for_particleVirial,
                              KIM_SUPPORT_STATUS_required)
      && (vflag_atom != 1))
  {
    // reallocate per-atom virial array if necessary
    if (atom->nmax > maxeatom)
    {
      maxvatom = atom->nmax;
      memory->destroy(vatom);
      memory->create(vatom,comm->nthreads*maxvatom,6,"pair:vatom");
    }
  }
  if (KIM_SupportStatus_Equal(kim_model_support_for_particleVirial,
                              KIM_SUPPORT_STATUS_optional)
      && (vflag_atom != 1))
  {
    kimerror = kimerror || KIM_ComputeArguments_SetArgumentPointerDouble(
        pargs,
        KIM_COMPUTE_ARGUMENT_NAME_partialParticleVirial,
        reinterpret_cast<double * const>(NULL));
  }
  else if (KIM_SupportStatus_NotEqual(kim_model_support_for_particleVirial,
                                      KIM_SUPPORT_STATUS_notSupported))
  {
    kimerror = kimerror || KIM_ComputeArguments_SetArgumentPointerDouble(
        pargs, KIM_COMPUTE_ARGUMENT_NAME_partialParticleEnergy, &(vatom[0][0]));
  }

  if (kimerror)
  {
    error->all(FLERR,"Unable to set KIM argument pointers");
  }

  return;
}
=======
  // strip off neighbor mask for molecular systems
  if (!Model->lmps_using_molecular)
    *neighborsOfParticle = firstneigh[particleNumber];
  else {
    int n = *numberOfNeighbors;
    int *ptr = firstneigh[particleNumber];
    int *lmps_stripped_neigh_list
      = Model->lmps_stripped_neigh_ptr[neighborListIndex];
    for (int i = 0; i < n; i++)
      lmps_stripped_neigh_list[i] = *(ptr++) & NEIGHMASK;
    *neighborsOfParticle = lmps_stripped_neigh_list;
  }
  return false;
}

/* ---------------------------------------------------------------------- */

void PairKIM::kim_free()
{
  if (kim_init_ok) {
    int kimerror = KIM_Model_ComputeArgumentsDestroy(pkim, &pargs);
    if (kimerror)
      error->all(FLERR,"Unable to destroy Compute Arguments Object");

    KIM_Model_Destroy(&pkim);
  }
  kim_init_ok = false;
}

/* ---------------------------------------------------------------------- */

void PairKIM::kim_init()
{
  int kimerror;
>>>>>>> 5e3fe197

  // initialize KIM model
  int requestedUnitsAccepted;
  kimerror = KIM_Model_Create(
    KIM_NUMBERING_zeroBased,
    lengthUnit, energyUnit, chargeUnit, temperatureUnit, timeUnit,
    kim_modelname,
    &requestedUnitsAccepted,
    &pkim);
  if (kimerror) error->all(FLERR,"KIM ModelCreate failed");
  else if (!requestedUnitsAccepted)
    error->all(FLERR,"KIM Model did not accept the requested unit system");

  // check that the model does not require unknown capabilities
  kimerror = check_for_routine_compatibility();
  if (kimerror)
    error->all(FLERR,
               "KIM Model requires unknown Routines.  Unable to proceed.");

  kimerror = KIM_Model_ComputeArgumentsCreate(pkim, &pargs);
  if (kimerror) {
    KIM_Model_Destroy(&pkim);
    error->all(FLERR,"KIM ComputeArgumentsCreate failed");
  } else kim_init_ok = true;

  // determine KIM Model capabilities (used in this function below)
  set_kim_model_has_flags();

  KIM_Model_GetInfluenceDistance(pkim, &kim_global_influence_distance);
  KIM_Model_GetNeighborListPointers(
    pkim,
    &kim_number_of_neighbor_lists,
    &kim_cutoff_values,
    &modelWillNotRequestNeighborsOfNoncontributingParticles);
  if (neighborLists) {
    delete [] neighborLists;
    neighborLists = 0;
  }
  neighborLists = new NeighList*[kim_number_of_neighbor_lists];

<<<<<<< HEAD
void PairKIM::set_lmps_flags()
{
   // determint if newton is on or off
   lmps_using_newton = (force->newton_pair == 1);

   // determine if running with pair hybrid
   if (force->pair_match("hybrid",0))
   {
     error->all(FLERR,"pair_kim does not support hybrid");
   }

   // determine unit system and set lmps_units flag
   if ((strcmp(update->unit_style,"real")==0)) {
     lmps_units = REAL;
     lengthUnit = KIM_LENGTH_UNIT_A;
     energyUnit = KIM_ENERGY_UNIT_kcal_mol;
     chargeUnit = KIM_CHARGE_UNIT_e;
     temperatureUnit = KIM_TEMPERATURE_UNIT_K;
     timeUnit = KIM_TIME_UNIT_fs;
   } else if ((strcmp(update->unit_style,"metal")==0)) {
     lmps_units = METAL;
     lengthUnit = KIM_LENGTH_UNIT_A;
     energyUnit = KIM_ENERGY_UNIT_eV;
     chargeUnit = KIM_CHARGE_UNIT_e;
     temperatureUnit = KIM_TEMPERATURE_UNIT_K;
     timeUnit = KIM_TIME_UNIT_ps;
   } else if ((strcmp(update->unit_style,"si")==0)) {
     lmps_units = SI;
     lengthUnit = KIM_LENGTH_UNIT_m;
     energyUnit = KIM_ENERGY_UNIT_J;
     chargeUnit = KIM_CHARGE_UNIT_C;
     temperatureUnit = KIM_TEMPERATURE_UNIT_K;
     timeUnit = KIM_TIME_UNIT_s;
   } else if ((strcmp(update->unit_style,"cgs")==0)) {
     lmps_units = CGS;
     lengthUnit = KIM_LENGTH_UNIT_cm;
     energyUnit = KIM_ENERGY_UNIT_erg;
     chargeUnit = KIM_CHARGE_UNIT_statC;
     temperatureUnit = KIM_TEMPERATURE_UNIT_K;
     timeUnit = KIM_TIME_UNIT_s;
   } else if ((strcmp(update->unit_style,"electron")==0)) {
     lmps_units = ELECTRON;
     lengthUnit = KIM_LENGTH_UNIT_Bohr;
     energyUnit = KIM_ENERGY_UNIT_Hartree;
     chargeUnit = KIM_CHARGE_UNIT_e;
     temperatureUnit = KIM_TEMPERATURE_UNIT_K;
     timeUnit = KIM_TIME_UNIT_fs;
   } else if ((strcmp(update->unit_style,"lj")==0)) {
     error->all(FLERR,"LAMMPS unit_style lj not supported by KIM models");
   } else {
     error->all(FLERR,"Unknown unit_style");
   }

   return;
}
=======
  kimerror = KIM_ComputeArguments_SetArgumentPointerInteger(pargs,
    KIM_COMPUTE_ARGUMENT_NAME_numberOfParticles,
    &lmps_local_tot_num_atoms);
  if (kimerror) error->all(FLERR,"Unable to set KIM argument pointer");
>>>>>>> 5e3fe197

  kimerror = KIM_ComputeArguments_SetCallbackPointer(pargs,
    KIM_COMPUTE_CALLBACK_NAME_GetNeighborList,
    KIM_LANGUAGE_NAME_cpp,
    reinterpret_cast<KIM_Function *>(get_neigh),
    reinterpret_cast<void *>(this));

<<<<<<< HEAD
int PairKIM::check_for_routine_compatibility()
{
  /* Check that we know about all required routines */
  int numberOfModelRoutineNames;
  KIM_MODEL_ROUTINE_NAME_GetNumberOfModelRoutineNames(
      &numberOfModelRoutineNames);
  for (int i = 0; i < numberOfModelRoutineNames; ++i)
  {
    KIM_ModelRoutineName modelRoutineName;
    KIM_MODEL_ROUTINE_NAME_GetModelRoutineName(i, &modelRoutineName);

    int present;
    int required;
    int error = KIM_Model_IsRoutinePresent(
        pkim, modelRoutineName, &present, &required);
    if (error) { return true; }

    if ((present == true) && (required == true))
    {
      if (!(KIM_ModelRoutineName_Equal(modelRoutineName,
                                       KIM_MODEL_ROUTINE_NAME_Create)
            || KIM_ModelRoutineName_Equal(
                   modelRoutineName,
                   KIM_MODEL_ROUTINE_NAME_ComputeArgumentsCreate)
            || KIM_ModelRoutineName_Equal(modelRoutineName,
                                          KIM_MODEL_ROUTINE_NAME_Compute)
            || KIM_ModelRoutineName_Equal(modelRoutineName,
                                          KIM_MODEL_ROUTINE_NAME_Refresh)
            || KIM_ModelRoutineName_Equal(
                   modelRoutineName,
                   KIM_MODEL_ROUTINE_NAME_ComputeArgumentsDestroy)
            || KIM_ModelRoutineName_Equal(modelRoutineName,
                                          KIM_MODEL_ROUTINE_NAME_Destroy)))
      { return true; }
    }
  }

  /* everything is good */
  return false;
}

/* ---------------------------------------------------------------------- */

void PairKIM::set_kim_model_has_flags()
{
  int numberOfComputeArgumentNames;
  KIM_COMPUTE_ARGUMENT_NAME_GetNumberOfComputeArgumentNames(
      &numberOfComputeArgumentNames);
  for (int i = 0; i < numberOfComputeArgumentNames; ++i)
  {
    KIM_ComputeArgumentName computeArgumentName;
    KIM_COMPUTE_ARGUMENT_NAME_GetComputeArgumentName(
        i, &computeArgumentName);
    KIM_SupportStatus supportStatus;
    KIM_ComputeArguments_GetArgumentSupportStatus(
        pargs, computeArgumentName, &supportStatus);

    if (KIM_ComputeArgumentName_Equal(computeArgumentName,
                                      KIM_COMPUTE_ARGUMENT_NAME_partialEnergy)
       )
      kim_model_support_for_energy = supportStatus;
    else if (KIM_ComputeArgumentName_Equal(
                 computeArgumentName, KIM_COMPUTE_ARGUMENT_NAME_partialForces)
            )
      kim_model_support_for_forces = supportStatus;
    else if
        (KIM_ComputeArgumentName_Equal(
            computeArgumentName,
            KIM_COMPUTE_ARGUMENT_NAME_partialParticleEnergy)\
        )
      kim_model_support_for_particleEnergy = supportStatus;
    else if
        (KIM_ComputeArgumentName_Equal(
            computeArgumentName,
            KIM_COMPUTE_ARGUMENT_NAME_partialParticleVirial)
        )
      kim_model_support_for_particleVirial = supportStatus;
    else if (KIM_SupportStatus_Equal(supportStatus, KIM_SUPPORT_STATUS_required)
            )
    {
      std::stringstream msg;
      msg << "KIM Model requires unsupported compute argument: "
          << KIM_ComputeArgumentName_ToString(computeArgumentName);
      error->all(FLERR, msg.str().c_str());
    }
  }

  if (KIM_SupportStatus_Equal(kim_model_support_for_energy,
                              KIM_SUPPORT_STATUS_notSupported))
    error->warning(FLERR,"KIM Model does not provide `partialEnergy'; "
                   "Potential energy will be zero");

  if (KIM_SupportStatus_Equal(kim_model_support_for_forces,
                              KIM_SUPPORT_STATUS_notSupported))
    error->warning(FLERR,"KIM Model does not provide `partialForce'; "
                   "Forces will be zero");

  if (KIM_SupportStatus_Equal(kim_model_support_for_particleEnergy,
                              KIM_SUPPORT_STATUS_notSupported))
    error->warning(FLERR,"KIM Model does not provide `partialParticleEnergy'; "
                   "energy per atom will be zero");

  if (KIM_SupportStatus_Equal(kim_model_support_for_particleVirial,
                              KIM_SUPPORT_STATUS_notSupported))
    error->warning(FLERR,"KIM Model does not provide `partialParticleVirial'; "
                   "virial per atom will be zero");

  int numberOfComputeCallbackNames;
  KIM_COMPUTE_CALLBACK_NAME_GetNumberOfComputeCallbackNames(
      &numberOfComputeCallbackNames);
  for (int i = 0; i < numberOfComputeCallbackNames; ++i)
  {
    KIM_ComputeCallbackName computeCallbackName;
    KIM_COMPUTE_CALLBACK_NAME_GetComputeCallbackName(
        i, &computeCallbackName);
    KIM_SupportStatus supportStatus;
    KIM_ComputeArguments_GetCallbackSupportStatus(
        pargs, computeCallbackName, &supportStatus);

    if (KIM_SupportStatus_Equal(supportStatus, KIM_SUPPORT_STATUS_required))
    {
      error->all(FLERR,"KIM Model requires unsupported compute callback");
    }
  }

  return;
}
=======
  if (kimerror) error->all(FLERR,"Unable to set KIM call back pointer");
}

/* ---------------------------------------------------------------------- */

void PairKIM::set_argument_pointers()
{
  int kimerror;
  kimerror = KIM_ComputeArguments_SetArgumentPointerDouble(
    pargs, KIM_COMPUTE_ARGUMENT_NAME_coordinates, &(atom->x[0][0]));

  // Set KIM pointer appropriately for Energy
  if (KIM_SupportStatus_NotEqual(kim_model_support_for_energy,
                                 KIM_SUPPORT_STATUS_notSupported))
  {
      if (KIM_SupportStatus_Equal(kim_model_support_for_energy,
                                  KIM_SUPPORT_STATUS_required)
        || (eflag_global == 1))
      {
        kimerror = kimerror ||
        KIM_ComputeArguments_SetArgumentPointerDouble(
          pargs,KIM_COMPUTE_ARGUMENT_NAME_partialEnergy,&(eng_vdwl));
      }
      else
      {
        kimerror = kimerror ||
        KIM_ComputeArguments_SetArgumentPointerDouble(
          pargs,KIM_COMPUTE_ARGUMENT_NAME_partialEnergy,
          static_cast<double * const>(NULL));
      }
  }

  // Set KIM pointer appropriately for particalEnergy
  if (KIM_SupportStatus_Equal(kim_model_support_for_particleEnergy,
                              KIM_SUPPORT_STATUS_required)
      && (eflag_atom != 1)) {
    // reallocate per-atom energy array if necessary
    if (atom->nmax > maxeatom) {
      maxeatom = atom->nmax;
      memory->destroy(eatom);
      memory->create(eatom,comm->nthreads*maxeatom,"pair:eatom");
    }
  }
  if (KIM_SupportStatus_Equal(kim_model_support_for_particleEnergy,
                              KIM_SUPPORT_STATUS_optional)
      && (eflag_atom != 1)) {
    kimerror = kimerror || KIM_ComputeArguments_SetArgumentPointerDouble(
      pargs,
      KIM_COMPUTE_ARGUMENT_NAME_partialParticleEnergy,
      static_cast<double * const>(NULL));
  } else if (KIM_SupportStatus_NotEqual(kim_model_support_for_particleEnergy,
                                      KIM_SUPPORT_STATUS_notSupported)) {
    kimerror = kimerror || KIM_ComputeArguments_SetArgumentPointerDouble(
        pargs, KIM_COMPUTE_ARGUMENT_NAME_partialParticleEnergy, eatom);
  }

  // Set KIM pointer appropriately for forces
  if (KIM_SupportStatus_Equal(kim_model_support_for_forces,
                              KIM_SUPPORT_STATUS_notSupported)) {
    kimerror = kimerror || KIM_ComputeArguments_SetArgumentPointerDouble(
      pargs,
      KIM_COMPUTE_ARGUMENT_NAME_partialForces,
      static_cast<double * const>(NULL));
  } else {
    kimerror = kimerror || KIM_ComputeArguments_SetArgumentPointerDouble(
        pargs, KIM_COMPUTE_ARGUMENT_NAME_partialForces, &(atom->f[0][0]));
  }

  // Set KIM pointer appropriately for particleVirial
  if (KIM_SupportStatus_Equal(kim_model_support_for_particleVirial,
                              KIM_SUPPORT_STATUS_required)
      && (vflag_atom != 1)) {
    // reallocate per-atom virial array if necessary
    if (atom->nmax > maxeatom) {
      maxvatom = atom->nmax;
      memory->destroy(vatom);
      memory->create(vatom,comm->nthreads*maxvatom,6,"pair:vatom");
    }
  }
  if (KIM_SupportStatus_Equal(kim_model_support_for_particleVirial,
                              KIM_SUPPORT_STATUS_optional)
      && (vflag_atom != 1)) {
    kimerror = kimerror || KIM_ComputeArguments_SetArgumentPointerDouble(
      pargs,
      KIM_COMPUTE_ARGUMENT_NAME_partialParticleVirial,
      static_cast<double * const>(NULL));
  } else if (KIM_SupportStatus_NotEqual(kim_model_support_for_particleVirial,
                                        KIM_SUPPORT_STATUS_notSupported)) {
    kimerror = kimerror || KIM_ComputeArguments_SetArgumentPointerDouble(
      pargs, KIM_COMPUTE_ARGUMENT_NAME_partialParticleVirial, &(vatom[0][0]));
  }

  if (kimerror) error->all(FLERR,"Unable to set KIM argument pointers");
}

/* ---------------------------------------------------------------------- */

void PairKIM::set_lmps_flags()
{
  // determint if newton is on or off
  lmps_using_newton = (force->newton_pair == 1);

  // determine if running with pair hybrid
  if (force->pair_match("hybrid",0))
    error->all(FLERR,"pair_kim does not support hybrid");

  // determine unit system and set lmps_units flag
  if ((strcmp(update->unit_style,"real")==0)) {
    lmps_units = REAL;
    lengthUnit = KIM_LENGTH_UNIT_A;
    energyUnit = KIM_ENERGY_UNIT_kcal_mol;
    chargeUnit = KIM_CHARGE_UNIT_e;
    temperatureUnit = KIM_TEMPERATURE_UNIT_K;
    timeUnit = KIM_TIME_UNIT_fs;
  } else if ((strcmp(update->unit_style,"metal")==0)) {
    lmps_units = METAL;
    lengthUnit = KIM_LENGTH_UNIT_A;
    energyUnit = KIM_ENERGY_UNIT_eV;
    chargeUnit = KIM_CHARGE_UNIT_e;
    temperatureUnit = KIM_TEMPERATURE_UNIT_K;
    timeUnit = KIM_TIME_UNIT_ps;
  } else if ((strcmp(update->unit_style,"si")==0)) {
    lmps_units = SI;
    lengthUnit = KIM_LENGTH_UNIT_m;
    energyUnit = KIM_ENERGY_UNIT_J;
    chargeUnit = KIM_CHARGE_UNIT_C;
    temperatureUnit = KIM_TEMPERATURE_UNIT_K;
    timeUnit = KIM_TIME_UNIT_s;
  } else if ((strcmp(update->unit_style,"cgs")==0)) {
    lmps_units = CGS;
    lengthUnit = KIM_LENGTH_UNIT_cm;
    energyUnit = KIM_ENERGY_UNIT_erg;
    chargeUnit = KIM_CHARGE_UNIT_statC;
    temperatureUnit = KIM_TEMPERATURE_UNIT_K;
    timeUnit = KIM_TIME_UNIT_s;
  } else if ((strcmp(update->unit_style,"electron")==0)) {
    lmps_units = ELECTRON;
    lengthUnit = KIM_LENGTH_UNIT_Bohr;
    energyUnit = KIM_ENERGY_UNIT_Hartree;
    chargeUnit = KIM_CHARGE_UNIT_e;
    temperatureUnit = KIM_TEMPERATURE_UNIT_K;
    timeUnit = KIM_TIME_UNIT_fs;
  } else if ((strcmp(update->unit_style,"lj")==0)) {
    error->all(FLERR,"LAMMPS unit_style lj not supported by KIM models");
  } else {
    error->all(FLERR,"Unknown unit_style");
  }
}

/* ---------------------------------------------------------------------- */

int PairKIM::check_for_routine_compatibility()
{
  /* Check that we know about all required routines */
  int numberOfModelRoutineNames;
  KIM_MODEL_ROUTINE_NAME_GetNumberOfModelRoutineNames(
      &numberOfModelRoutineNames);
  for (int i = 0; i < numberOfModelRoutineNames; ++i) {
    KIM_ModelRoutineName modelRoutineName;
    KIM_MODEL_ROUTINE_NAME_GetModelRoutineName(i, &modelRoutineName);

    int present;
    int required;
    int error = KIM_Model_IsRoutinePresent(
        pkim, modelRoutineName, &present, &required);
    if (error) return true;

    if ((present == true) && (required == true)) {
      if (!(KIM_ModelRoutineName_Equal(modelRoutineName,
                                       KIM_MODEL_ROUTINE_NAME_Create)
            || KIM_ModelRoutineName_Equal(
                   modelRoutineName,
                   KIM_MODEL_ROUTINE_NAME_ComputeArgumentsCreate)
            || KIM_ModelRoutineName_Equal(modelRoutineName,
                                          KIM_MODEL_ROUTINE_NAME_Compute)
            || KIM_ModelRoutineName_Equal(modelRoutineName,
                                          KIM_MODEL_ROUTINE_NAME_Refresh)
            || KIM_ModelRoutineName_Equal(
                   modelRoutineName,
                   KIM_MODEL_ROUTINE_NAME_ComputeArgumentsDestroy)
            || KIM_ModelRoutineName_Equal(modelRoutineName,
                                          KIM_MODEL_ROUTINE_NAME_Destroy))) {
        return true;
      }
    }
  }

  /* everything is good */
  return false;
}

/* ---------------------------------------------------------------------- */

void PairKIM::set_kim_model_has_flags()
{
  int numberOfComputeArgumentNames;
  KIM_COMPUTE_ARGUMENT_NAME_GetNumberOfComputeArgumentNames(
      &numberOfComputeArgumentNames);
  for (int i = 0; i < numberOfComputeArgumentNames; ++i) {
    KIM_ComputeArgumentName computeArgumentName;
    KIM_COMPUTE_ARGUMENT_NAME_GetComputeArgumentName(
        i, &computeArgumentName);
    KIM_SupportStatus supportStatus;
    KIM_ComputeArguments_GetArgumentSupportStatus(
        pargs, computeArgumentName, &supportStatus);

    if (KIM_ComputeArgumentName_Equal(computeArgumentName,
                                      KIM_COMPUTE_ARGUMENT_NAME_partialEnergy))
      kim_model_support_for_energy = supportStatus;
    else if (KIM_ComputeArgumentName_Equal(
                 computeArgumentName, KIM_COMPUTE_ARGUMENT_NAME_partialForces))
      kim_model_support_for_forces = supportStatus;
    else if (KIM_ComputeArgumentName_Equal(
               computeArgumentName,
               KIM_COMPUTE_ARGUMENT_NAME_partialParticleEnergy))
      kim_model_support_for_particleEnergy = supportStatus;
    else if (KIM_ComputeArgumentName_Equal(
               computeArgumentName,
               KIM_COMPUTE_ARGUMENT_NAME_partialParticleVirial))
      kim_model_support_for_particleVirial = supportStatus;
    else if (KIM_SupportStatus_Equal(supportStatus,
                                     KIM_SUPPORT_STATUS_required)) {
      std::string msg("KIM Model requires unsupported compute argument: ");
      msg += KIM_ComputeArgumentName_ToString(computeArgumentName);
      error->all(FLERR, msg.c_str());
    }
  }

  if (KIM_SupportStatus_Equal(kim_model_support_for_energy,
                              KIM_SUPPORT_STATUS_notSupported))
    error->warning(FLERR,"KIM Model does not provide `partialEnergy'; "
                   "Potential energy will be zero");

  if (KIM_SupportStatus_Equal(kim_model_support_for_forces,
                              KIM_SUPPORT_STATUS_notSupported))
    error->warning(FLERR,"KIM Model does not provide `partialForce'; "
                   "Forces will be zero");

  if (KIM_SupportStatus_Equal(kim_model_support_for_particleEnergy,
                              KIM_SUPPORT_STATUS_notSupported))
    error->warning(FLERR,"KIM Model does not provide `partialParticleEnergy'; "
                   "energy per atom will be zero");

  if (KIM_SupportStatus_Equal(kim_model_support_for_particleVirial,
                              KIM_SUPPORT_STATUS_notSupported))
    error->warning(FLERR,"KIM Model does not provide `partialParticleVirial'; "
                   "virial per atom will be zero");

  int numberOfComputeCallbackNames;
  KIM_COMPUTE_CALLBACK_NAME_GetNumberOfComputeCallbackNames(
      &numberOfComputeCallbackNames);
  for (int i = 0; i < numberOfComputeCallbackNames; ++i) {
    KIM_ComputeCallbackName computeCallbackName;
    KIM_COMPUTE_CALLBACK_NAME_GetComputeCallbackName(i, &computeCallbackName);
    KIM_SupportStatus supportStatus;
    KIM_ComputeArguments_GetCallbackSupportStatus(pargs,
                                                  computeCallbackName,
                                                  &supportStatus);

    if (KIM_SupportStatus_Equal(supportStatus, KIM_SUPPORT_STATUS_required))
      error->all(FLERR,"KIM Model requires unsupported compute callback");
  }
}

KIM_Model *PairKIM::get_KIM_Model() { return pkim; }

std::string PairKIM::get_atom_type_list() { return atom_type_list; }
>>>>>>> 5e3fe197
<|MERGE_RESOLUTION|>--- conflicted
+++ resolved
@@ -13,11 +13,8 @@
 
 /* ----------------------------------------------------------------------
    Contributing authors: Ryan S. Elliott (UMinn)
-<<<<<<< HEAD
-=======
                          Axel Kohlmeyer (Temple U)
                          Yaser Afshar (UMN)
->>>>>>> 5e3fe197
 ------------------------------------------------------------------------- */
 
 /* ----------------------------------------------------------------------
@@ -52,13 +49,6 @@
    whether to do so. The GNU General Public License gives permission to release
    a modified version without this exception; this exception also makes it
    possible to release a modified version which carries forward this exception.
-<<<<<<< HEAD
-------------------------------------------------------------------------- */
-
-/* ----------------------------------------------------------------------
-   Designed for use with the kim-api-2.0.2 (and newer) package
-=======
->>>>>>> 5e3fe197
 ------------------------------------------------------------------------- */
 
 /* ----------------------------------------------------------------------
@@ -86,55 +76,6 @@
 /* ---------------------------------------------------------------------- */
 
 PairKIM::PairKIM(LAMMPS *lmp) :
-<<<<<<< HEAD
-   Pair(lmp),
-   settings_call_count(0),
-   init_style_call_count(0),
-   kim_modelname(NULL),
-   lmps_map_species_to_unique(NULL),
-   lmps_unique_elements(NULL),
-   lmps_num_unique_elements(0),
-   lmps_units(METAL),
-   lengthUnit(KIM_LENGTH_UNIT_unused),
-   energyUnit(KIM_ENERGY_UNIT_unused),
-   chargeUnit(KIM_CHARGE_UNIT_unused),
-   temperatureUnit(KIM_TEMPERATURE_UNIT_unused),
-   timeUnit(KIM_TIME_UNIT_unused),
-   pkim(NULL),
-   pargs(NULL),
-   kim_model_support_for_energy(KIM_SUPPORT_STATUS_notSupported),
-   kim_model_support_for_forces(KIM_SUPPORT_STATUS_notSupported),
-   kim_model_support_for_particleEnergy(KIM_SUPPORT_STATUS_notSupported),
-   kim_model_support_for_particleVirial(KIM_SUPPORT_STATUS_notSupported),
-   lmps_local_tot_num_atoms(0),
-   kim_global_influence_distance(0.0),
-   kim_number_of_neighbor_lists(0),
-   kim_cutoff_values(NULL),
-   modelWillNotRequestNeighborsOfNoncontributingParticles(NULL),
-   neighborLists(NULL),
-   kim_particle_codes(NULL),
-   lmps_maxalloc(0),
-   kim_particleSpecies(NULL),
-   kim_particleContributing(NULL),
-   lmps_stripped_neigh_list(NULL),
-   lmps_stripped_neigh_ptr(NULL)
-{
-   // Initialize Pair data members to appropriate values
-   single_enable = 0;  // We do not provide the Single() function
-   restartinfo = 0;    // We do not write any restart info
-   one_coeff = 1;      // We only allow one coeff * * call
-   // set to 1, regardless use of fdotr, to avoid ev_set()'s futzing with
-   // vflag_global
-   no_virial_fdotr_compute = 1;
-
-   // BEGIN: initial values that determine the KIM state
-   // (used by kim_free(), etc.)
-   kim_init_ok = false;
-   kim_particle_codes_ok = false;
-   // END
-
-   return;
-=======
   Pair(lmp),
   settings_call_count(0),
   init_style_call_count(0),
@@ -180,61 +121,12 @@
   kim_init_ok = false;
   kim_particle_codes_ok = false;
   // END
->>>>>>> 5e3fe197
 }
 
 /* ---------------------------------------------------------------------- */
 
 PairKIM::~PairKIM()
 {
-<<<<<<< HEAD
-   // clean up kim_modelname
-   if (kim_modelname != 0) delete [] kim_modelname;
-
-   // clean up lammps atom species number to unique particle names mapping
-   if (lmps_unique_elements)
-      for (int i = 0; i < lmps_num_unique_elements; i++)
-        delete [] lmps_unique_elements[i];
-   delete [] lmps_unique_elements;
-
-   if (kim_particle_codes_ok)
-   {
-      delete [] kim_particle_codes;
-      kim_particle_codes = NULL;
-      kim_particle_codes_ok = false;
-   }
-
-   // clean up local memory used to support KIM interface
-   memory->destroy(kim_particleSpecies);
-   memory->destroy(kim_particleContributing);
-   memory->destroy(lmps_stripped_neigh_list);
-   // clean up lmps_stripped_neigh_ptr
-   if (lmps_stripped_neigh_ptr)
-   {
-     delete [] lmps_stripped_neigh_ptr;
-     lmps_stripped_neigh_ptr = 0;
-   }
-
-   // clean up allocated memory for standard Pair class usage
-   // also, we allocate lmps_map_species_to_uniuqe in the allocate() function
-   if (allocated) {
-      memory->destroy(setflag);
-      memory->destroy(cutsq);
-      delete [] lmps_map_species_to_unique;
-   }
-
-   // clean up neighborlist pointers
-   if (neighborLists)
-   {
-     delete [] neighborLists;
-     neighborLists = 0;
-   }
-
-   // clean up KIM interface (if necessary)
-   kim_free();
-
-   return;
-=======
   // clean up kim_modelname
   if (kim_modelname != 0) delete [] kim_modelname;
 
@@ -285,102 +177,12 @@
   int const nall = atom->nlocal + atom->nghost;
   for (int i = 0; i < nall; ++i)
     kim_particleContributing[i] = ( (i < atom->nlocal) ? 1 : 0 );
->>>>>>> 5e3fe197
 }
 
 /* ---------------------------------------------------------------------- */
-void PairKIM::set_contributing()
-{
-  int const nall = atom->nlocal + atom->nghost;
-  for (int i = 0; i < nall; ++i)
-  {
-    kim_particleContributing[i] = ( (i < atom->nlocal) ? 1 : 0 );
-  }
-}
-
-/* ---------------------------------------------------------------------- */
 
 void PairKIM::compute(int eflag, int vflag)
 {
-<<<<<<< HEAD
-   ev_init(eflag,vflag);
-
-   // grow kim_particleSpecies and kim_particleContributing array if necessary
-   // needs to be atom->nmax in length
-   if (atom->nmax > lmps_maxalloc) {
-      memory->destroy(kim_particleSpecies);
-      memory->destroy(kim_particleContributing);
-
-      lmps_maxalloc = atom->nmax;
-      memory->create(kim_particleSpecies,lmps_maxalloc,
-                     "pair:kim_particleSpecies");
-      int kimerror = KIM_ComputeArguments_SetArgumentPointerInteger(pargs,
-          KIM_COMPUTE_ARGUMENT_NAME_particleSpeciesCodes,
-          kim_particleSpecies);
-      memory->create(kim_particleContributing,lmps_maxalloc,
-                     "pair:kim_particleContributing");
-      kimerror = kimerror || KIM_ComputeArguments_SetArgumentPointerInteger(
-          pargs,
-          KIM_COMPUTE_ARGUMENT_NAME_particleContributing,
-          kim_particleContributing);
-      if (kimerror)
-        error->all(
-            FLERR,
-            "Unable to set KIM particle species codes and/or contributing");
-   }
-
-   // kim_particleSpecies = KIM atom species for each LAMMPS atom
-
-   int *species = atom->type;
-   int nall = atom->nlocal + atom->nghost;
-   int ielement;
-
-   for (int i = 0; i < nall; i++) {
-      ielement = lmps_map_species_to_unique[species[i]];
-      kim_particleSpecies[i] = kim_particle_codes[ielement];
-   }
-
-   // Set kim contributing flags
-   set_contributing();
-
-   // pass current atom pointers to KIM
-   set_argument_pointers();
-
-   // set number of particles
-   lmps_local_tot_num_atoms = (int) nall;
-
-   // compute via KIM model
-   int kimerror = KIM_Model_Compute(pkim, pargs);
-   if (kimerror) error->all(FLERR,"KIM Compute returned error");
-
-   // compute virial before reverse comm!
-   if (vflag_global)
-   {
-     virial_fdotr_compute();
-   }
-
-   // if newton is off, perform reverse comm
-   if (!lmps_using_newton)
-   {
-     comm->reverse_comm_pair(this);
-   }
-
-   if ((vflag_atom) &&
-       KIM_SupportStatus_NotEqual(kim_model_support_for_particleVirial,
-                                  KIM_SUPPORT_STATUS_notSupported)
-      )
-   {  // flip sign and order of virial if KIM is computing it
-      double tmp;
-      for (int i = 0; i < nall; ++i)
-      {
-         for (int j = 0; j < 3; ++j) vatom[i][j] = -1.0*vatom[i][j];
-         tmp = vatom[i][3];
-         vatom[i][3] = -vatom[i][5];
-         vatom[i][4] = -vatom[i][4];
-         vatom[i][5] = -tmp;
-      }
-   }
-=======
   ev_init(eflag,vflag);
 
   // grow kim_particleSpecies and kim_particleContributing array if necessary
@@ -405,7 +207,6 @@
       error->all(FLERR,
                  "Unable to set KIM particle species codes and/or contributing");
   }
->>>>>>> 5e3fe197
 
   // kim_particleSpecies = KIM atom species for each LAMMPS atom
 
@@ -483,58 +284,6 @@
 
 void PairKIM::settings(int narg, char **arg)
 {
-<<<<<<< HEAD
-   // This is called when "pair_style kim ..." is read from input
-   // may be called multiple times
-   ++settings_call_count;
-   init_style_call_count = 0;
-
-   if (narg != 1)
-   {
-     if ((narg > 0) && ((0 == strcmp("KIMvirial", arg[0])) ||
-                        (0 == strcmp("LAMMPSvirial", arg[0]))))
-     {
-       error->all(FLERR,"'KIMvirial' or 'LAMMPSvirial' not supported with "
-                  "kim-api.");
-     }
-     else
-       error->all(FLERR,"Illegal pair_style command");
-   }
-   // arg[0] is the KIM Model name
-
-   lmps_using_molecular = (atom->molecular > 0);
-
-   // ensure we are in a clean state for KIM (needed on repeated call)
-   // first time called will do nothing...
-   kim_free();
-
-   // make sure things are allocated
-   if (allocated != 1) allocate();
-
-   // clear setflag to ensure coeff() is called after settings()
-   int n = atom->ntypes;
-   for (int i = 1; i <= n; i++)
-      for (int j = i; j <= n; j++)
-         setflag[i][j] = 0;
-
-    // set lmps_* bool flags
-   set_lmps_flags();
-
-   // set KIM Model name
-   int nmlen = strlen(arg[0]);
-   if (kim_modelname != 0)
-   {
-      delete [] kim_modelname;
-      kim_modelname = 0;
-   }
-   kim_modelname = new char[nmlen+1];
-   strcpy(kim_modelname, arg[0]);
-
-   // initialize KIM Model
-   kim_init();
-
-   return;
-=======
   // This is called when "pair_style kim ..." is read from input
   // may be called multiple times
   ++settings_call_count;
@@ -578,7 +327,6 @@
 
   // initialize KIM Model
   kim_init();
->>>>>>> 5e3fe197
 }
 
 /* ----------------------------------------------------------------------
@@ -595,101 +343,6 @@
 
 void PairKIM::coeff(int narg, char **arg)
 {
-<<<<<<< HEAD
-   // This is called when "pair_coeff ..." is read from input
-   // may be called multiple times
-
-   int i,j,n;
-
-   if (!allocated) allocate();
-
-   if (narg != 2 + atom->ntypes)
-      error->all(FLERR,"Incorrect args for pair coefficients");
-
-   // insure I,J args are * *
-
-   if (strcmp(arg[0],"*") != 0 || strcmp(arg[1],"*") != 0)
-     error->all(FLERR,"Incorrect args for pair coefficients");
-
-
-   int ilo,ihi,jlo,jhi;
-   force->bounds(FLERR,arg[0],atom->ntypes,ilo,ihi);
-   force->bounds(FLERR,arg[1],atom->ntypes,jlo,jhi);
-
-   // read args that map atom species to KIM elements
-   // lmps_map_species_to_unique[i] =
-   // which element the Ith atom type is
-   // lmps_num_unique_elements = # of unique elements
-   // lmps_unique_elements = list of element names
-
-   // if called multiple times: update lmps_unique_elements
-   if (lmps_unique_elements) {
-      for (i = 0; i < lmps_num_unique_elements; i++)
-        delete [] lmps_unique_elements[i];
-      delete [] lmps_unique_elements;
-   }
-   lmps_unique_elements = new char*[atom->ntypes];
-   for (i = 0; i < atom->ntypes; i++) lmps_unique_elements[i] = 0;
-
-
-   // Assume all species arguments are valid
-   // errors will be detected by below
-   lmps_num_unique_elements = 0;
-   for (i = 2; i < narg; i++) {
-     for (j = 0; j < lmps_num_unique_elements; j++)
-       if (strcmp(arg[i],lmps_unique_elements[j]) == 0) break;
-     lmps_map_species_to_unique[i-1] = j;
-     if (j == lmps_num_unique_elements) {
-       n = strlen(arg[i]) + 1;
-       lmps_unique_elements[j] = new char[n];
-       strcpy(lmps_unique_elements[j],arg[i]);
-       lmps_num_unique_elements++;
-     }
-   }
-
-   int count = 0;
-   for (int i = ilo; i <= ihi; i++) {
-     for (int j = MAX(jlo,i); j <= jhi; j++) {
-       if (lmps_map_species_to_unique[i] >= 0 &&
-           lmps_map_species_to_unique[j] >= 0) {
-         setflag[i][j] = 1;
-         count++;
-       }
-     }
-   }
-
-   if (count == 0) error->all(FLERR,"Incorrect args for pair coefficients");
-
-   // setup mapping between LAMMPS unique elements and KIM species codes
-   if (kim_particle_codes_ok)
-   {
-     delete [] kim_particle_codes;
-     kim_particle_codes = NULL;
-     kim_particle_codes_ok = false;
-   }
-   kim_particle_codes = new int[lmps_num_unique_elements];
-   kim_particle_codes_ok = true;
-   for(int i = 0; i < lmps_num_unique_elements; i++){
-      int supported;
-      int code;
-      KIM_Model_GetSpeciesSupportAndCode(
-          pkim,
-          KIM_SpeciesName_FromString(lmps_unique_elements[i]),
-          &supported,
-          &code);
-      if (supported)
-        kim_particle_codes[i] = code;
-      else
-      {
-        std::stringstream msg;
-        msg << "create_kim_particle_codes: symbol not found: "
-            << lmps_unique_elements[i];
-        error->all(FLERR, msg.str().c_str());
-      }
-   }
-
-   return;
-=======
   // This is called when "pair_coeff ..." is read from input
   // may be called multiple times
 
@@ -916,7 +569,6 @@
     if (kimerror)
       error->all(FLERR, "KIM KIM_Model_ClearThenRefresh returned error");
   }
->>>>>>> 5e3fe197
 }
 
 #undef SNUM
@@ -927,57 +579,6 @@
 
 void PairKIM::init_style()
 {
-<<<<<<< HEAD
-   // This is called for each "run ...", "minimize ...", etc. read from input
-   ++init_style_call_count;
-
-   if (domain->dimension != 3)
-      error->all(FLERR,"PairKIM only works with 3D problems");
-
-   // setup lmps_stripped_neigh_list for neighbors of one atom, if needed
-   if (lmps_using_molecular) {
-      memory->destroy(lmps_stripped_neigh_list);
-      memory->create(lmps_stripped_neigh_list,
-                     kim_number_of_neighbor_lists*neighbor->oneatom,
-                     "pair:lmps_stripped_neigh_list");
-      delete [] lmps_stripped_neigh_ptr;
-      lmps_stripped_neigh_ptr = new int*[kim_number_of_neighbor_lists];
-      for (int i = 0; i < kim_number_of_neighbor_lists; ++i)
-      {
-        lmps_stripped_neigh_ptr[i]
-            = &(lmps_stripped_neigh_list[i*(neighbor->oneatom)]);
-      }
-
-   }
-
-   // make sure comm_reverse expects (at most) 9 values when newton is off
-   if (!lmps_using_newton) comm_reverse_off = 9;
-
-   // request full neighbor
-   for (int i = 0; i < kim_number_of_neighbor_lists; ++i)
-   {
-     int irequest = neighbor->request(this,instance_me);
-     neighbor->requests[irequest]->id = i;
-     neighbor->requests[irequest]->half = 0;
-     neighbor->requests[irequest]->full = 1;
-
-     if (modelWillNotRequestNeighborsOfNoncontributingParticles[i])
-     {
-       neighbor->requests[irequest]->ghost = 0;
-     }
-     else
-     {
-       neighbor->requests[irequest]->ghost = 1;
-
-     }
-     // always want all owned/ghost pairs
-     neighbor->requests[irequest]->newton = 2;
-     // set cutoff
-     neighbor->requests[irequest]->cut = 1;
-     neighbor->requests[irequest]->cutoff
-         = kim_cutoff_values[i] + neighbor->skin;
-   }
-=======
   // This is called for each "run ...", "minimize ...", etc. read from input
   ++init_style_call_count;
 
@@ -1014,7 +615,6 @@
 
     // always want all owned/ghost pairs
     neighbor->requests[irequest]->newton = 2;
->>>>>>> 5e3fe197
 
     // set cutoff
     neighbor->requests[irequest]->cut = 1;
@@ -1026,30 +626,10 @@
 /* ----------------------------------------------------------------------
    neighbor callback to inform pair style of neighbor list to use
    half or full
-<<<<<<< HEAD
 ------------------------------------------------------------------------- */
 
 void PairKIM::init_list(int id, NeighList *ptr)
 {
-  neighborLists[id] = ptr;
-}
-
-/* ----------------------------------------------------------------------
-   init for one type pair i,j and corresponding j,i
-=======
->>>>>>> 5e3fe197
-------------------------------------------------------------------------- */
-
-void PairKIM::init_list(int id, NeighList *ptr)
-{
-<<<<<<< HEAD
-   // This is called once of each (unordered) i,j pair for each
-   // "run ...", "minimize ...", etc. read from input
-
-   if (setflag[i][j] == 0) error->all(FLERR,"All pair coeffs are not set");
-
-   return kim_global_influence_distance;
-=======
   neighborLists[id] = ptr;
 }
 
@@ -1065,79 +645,12 @@
   if (setflag[i][j] == 0) error->all(FLERR,"All pair coeffs are not set");
 
   return kim_global_influence_distance;
->>>>>>> 5e3fe197
 }
 
 /* ---------------------------------------------------------------------- */
 
 int PairKIM::pack_reverse_comm(int n, int first, double *buf)
 {
-<<<<<<< HEAD
-   int i,m,last;
-   double *fp;
-   fp = &(atom->f[0][0]);
-
-   m = 0;
-   last = first + n;
-   if (KIM_SupportStatus_NotEqual(kim_model_support_for_forces,
-                                  KIM_SUPPORT_STATUS_notSupported)
-       &&
-       ((vflag_atom == 0) ||
-        KIM_SupportStatus_Equal(kim_model_support_for_particleVirial,
-                                KIM_SUPPORT_STATUS_notSupported)))
-   {
-      for (i = first; i < last; i++)
-      {
-         buf[m++] = fp[3*i+0];
-         buf[m++] = fp[3*i+1];
-         buf[m++] = fp[3*i+2];
-      }
-      return m;
-   }
-   else if (KIM_SupportStatus_NotEqual(kim_model_support_for_forces,
-                                       KIM_SUPPORT_STATUS_notSupported) &&
-            (vflag_atom == 1) &&
-            KIM_SupportStatus_NotEqual(kim_model_support_for_particleVirial,
-                                       KIM_SUPPORT_STATUS_notSupported))
-   {
-      double *va=&(vatom[0][0]);
-      for (i = first; i < last; i++)
-      {
-         buf[m++] = fp[3*i+0];
-         buf[m++] = fp[3*i+1];
-         buf[m++] = fp[3*i+2];
-
-         buf[m++] = va[6*i+0];
-         buf[m++] = va[6*i+1];
-         buf[m++] = va[6*i+2];
-         buf[m++] = va[6*i+3];
-         buf[m++] = va[6*i+4];
-         buf[m++] = va[6*i+5];
-      }
-      return m;
-   }
-   else if (KIM_SupportStatus_Equal(kim_model_support_for_forces,
-                                    KIM_SUPPORT_STATUS_notSupported)
-            &&
-            (vflag_atom == 1) &&
-            KIM_SupportStatus_NotEqual(kim_model_support_for_particleVirial,
-                                       KIM_SUPPORT_STATUS_notSupported))
-   {
-      double *va=&(vatom[0][0]);
-      for (i = first; i < last; i++)
-      {
-         buf[m++] = va[6*i+0];
-         buf[m++] = va[6*i+1];
-         buf[m++] = va[6*i+2];
-         buf[m++] = va[6*i+3];
-         buf[m++] = va[6*i+4];
-         buf[m++] = va[6*i+5];
-      }
-      return m;
-   }
-   else
-      return 0;
-=======
   int i,m,last;
   double *fp;
   fp = &(atom->f[0][0]);
@@ -1192,81 +705,12 @@
     }
     return m;
   } else return 0;
->>>>>>> 5e3fe197
 }
 
 /* ---------------------------------------------------------------------- */
 
 void PairKIM::unpack_reverse_comm(int n, int *list, double *buf)
 {
-<<<<<<< HEAD
-   int i,j,m;
-   double *fp;
-   fp = &(atom->f[0][0]);
-
-   m = 0;
-   if (KIM_SupportStatus_NotEqual(kim_model_support_for_forces,
-                                  KIM_SUPPORT_STATUS_notSupported)
-       &&
-       ((vflag_atom == 0) ||
-        KIM_SupportStatus_Equal(kim_model_support_for_particleVirial,
-                                KIM_SUPPORT_STATUS_notSupported)))
-   {
-      for (i = 0; i < n; i++)
-      {
-         j = list[i];
-         fp[3*j+0]+= buf[m++];
-         fp[3*j+1]+= buf[m++];
-         fp[3*j+2]+= buf[m++];
-      }
-   }
-   else if (KIM_SupportStatus_NotEqual(kim_model_support_for_forces,
-                                       KIM_SUPPORT_STATUS_notSupported)
-            &&
-            (vflag_atom == 1) &&
-            KIM_SupportStatus_NotEqual(kim_model_support_for_particleVirial,
-                                       KIM_SUPPORT_STATUS_notSupported))
-   {
-      double *va=&(vatom[0][0]);
-      for (i = 0; i < n; i++)
-      {
-         j = list[i];
-         fp[3*j+0]+= buf[m++];
-         fp[3*j+1]+= buf[m++];
-         fp[3*j+2]+= buf[m++];
-
-         va[j*6+0]+=buf[m++];
-         va[j*6+1]+=buf[m++];
-         va[j*6+2]+=buf[m++];
-         va[j*6+3]+=buf[m++];
-         va[j*6+4]+=buf[m++];
-         va[j*6+5]+=buf[m++];
-      }
-   }
-   else if (KIM_SupportStatus_Equal(kim_model_support_for_forces,
-                                    KIM_SUPPORT_STATUS_notSupported)
-            &&
-            (vflag_atom == 1) &&
-            KIM_SupportStatus_NotEqual(kim_model_support_for_particleVirial,
-                                       KIM_SUPPORT_STATUS_notSupported))
-   {
-      double *va=&(vatom[0][0]);
-      for (i = 0; i < n; i++)
-      {
-         j = list[i];
-         va[j*6+0]+=buf[m++];
-         va[j*6+1]+=buf[m++];
-         va[j*6+2]+=buf[m++];
-         va[j*6+3]+=buf[m++];
-         va[j*6+4]+=buf[m++];
-         va[j*6+5]+=buf[m++];
-      }
-   } else {
-     ; // do nothing
-   }
-
-   return;
-=======
   int i,j,m;
   double *fp;
   fp = &(atom->f[0][0]);
@@ -1323,7 +767,6 @@
   } else {
     ; // do nothing
   }
->>>>>>> 5e3fe197
 }
 
 /* ----------------------------------------------------------------------
@@ -1332,13 +775,8 @@
 
 double PairKIM::memory_usage()
 {
-<<<<<<< HEAD
-   double bytes = 2 * lmps_maxalloc * sizeof(int);
-   return bytes;
-=======
   double bytes = 2 * lmps_maxalloc * sizeof(int);
   return bytes;
->>>>>>> 5e3fe197
 }
 
 /* ----------------------------------------------------------------------
@@ -1348,50 +786,6 @@
 int PairKIM::get_neigh(void const * const dataObject,
                        int const numberOfNeighborLists,
                        double const * const cutoffs,
-<<<<<<< HEAD
-                       int const neighborListIndex, int const particleNumber,
-                       int * const numberOfNeighbors,
-                       int const ** const neighborsOfParticle)
-{
-   PairKIM const * const Model
-       = reinterpret_cast<PairKIM const * const>(dataObject);
-
-   if (numberOfNeighborLists != Model->kim_number_of_neighbor_lists)
-     return true;
-   for (int i = 0; i < numberOfNeighborLists; ++i)
-   {
-     if (Model->kim_cutoff_values[i] < cutoffs[i]) return true;
-   }
-
-   // neighborListIndex and particleNumber are validated by KIM API
-
-   // initialize numNeigh
-   *numberOfNeighbors = 0;
-
-   NeighList * neiobj = Model->neighborLists[neighborListIndex];
-
-   int *numneigh, **firstneigh;
-   numneigh = neiobj->numneigh;     // # of J neighbors for each I atom
-   firstneigh = neiobj->firstneigh; // ptr to 1st J int value of each I atom
-
-   *numberOfNeighbors = numneigh[particleNumber];
-
-   // strip off neighbor mask for molecular systems
-   if (!Model->lmps_using_molecular)
-     *neighborsOfParticle = firstneigh[particleNumber];
-   else
-   {
-     int n = *numberOfNeighbors;
-     int *ptr = firstneigh[particleNumber];
-     int *lmps_stripped_neigh_list
-         = Model->lmps_stripped_neigh_ptr[neighborListIndex];
-     for (int i = 0; i < n; i++)
-       lmps_stripped_neigh_list[i] = *(ptr++) & NEIGHMASK;
-     *neighborsOfParticle = lmps_stripped_neigh_list;
-   }
-   return false;
-}
-=======
                        int const neighborListIndex,
                        int const particleNumber,
                        int * const numberOfNeighbors,
@@ -1410,199 +804,15 @@
 
   // initialize numNeigh
   *numberOfNeighbors = 0;
->>>>>>> 5e3fe197
 
   NeighList * neiobj = Model->neighborLists[neighborListIndex];
 
-<<<<<<< HEAD
-void PairKIM::kim_free()
-{
-   if (kim_init_ok)
-   {
-     int kimerror = KIM_Model_ComputeArgumentsDestroy(pkim, &pargs);
-     if (kimerror)
-       error->all(FLERR,"Unable to destroy Compute Arguments Object");
-
-     KIM_Model_Destroy(&pkim);
-   }
-   kim_init_ok = false;
-
-   return;
-}
-=======
   int *numneigh, **firstneigh;
   numneigh = neiobj->numneigh;     // # of J neighbors for each I atom
   firstneigh = neiobj->firstneigh; // ptr to 1st J int value of each I atom
->>>>>>> 5e3fe197
 
   *numberOfNeighbors = numneigh[particleNumber];
 
-<<<<<<< HEAD
-void PairKIM::kim_init()
-{
-   int kimerror;
-
-   // initialize KIM model
-   int requestedUnitsAccepted;
-   kimerror = KIM_Model_Create(
-       KIM_NUMBERING_zeroBased,
-       lengthUnit, energyUnit, chargeUnit, temperatureUnit, timeUnit,
-       kim_modelname,
-       &requestedUnitsAccepted,
-       &pkim);
-   if (kimerror)
-     error->all(FLERR,"KIM ModelCreate failed");
-   else {
-     if (!requestedUnitsAccepted) {
-       error->all(FLERR,"KIM Model did not accept the requested unit system");
-     }
-
-     // check that the model does not require unknown capabilities
-     kimerror = check_for_routine_compatibility();
-     if (kimerror)
-     {
-       error->all(FLERR,
-                  "KIM Model requires unknown Routines.  Unable to proceed.");
-     }
-
-     kimerror = KIM_Model_ComputeArgumentsCreate(pkim, &pargs);
-     if (kimerror)
-     {
-       KIM_Model_Destroy(&pkim);
-       error->all(FLERR,"KIM ComputeArgumentsCreate failed");
-     }
-     else
-     {
-       kim_init_ok = true;
-     }
-   }
-
-   // determine KIM Model capabilities (used in this function below)
-   set_kim_model_has_flags();
-
-   KIM_Model_GetInfluenceDistance(pkim, &kim_global_influence_distance);
-   KIM_Model_GetNeighborListPointers(
-       pkim,
-       &kim_number_of_neighbor_lists,
-       &kim_cutoff_values,
-       &modelWillNotRequestNeighborsOfNoncontributingParticles);
-   if (neighborLists)
-   {
-     delete [] neighborLists;
-     neighborLists = 0;
-   }
-   neighborLists = new NeighList*[kim_number_of_neighbor_lists];
-
-   kimerror = KIM_ComputeArguments_SetArgumentPointerInteger(pargs,
-       KIM_COMPUTE_ARGUMENT_NAME_numberOfParticles,
-       &lmps_local_tot_num_atoms);
-   if (KIM_SupportStatus_NotEqual(kim_model_support_for_energy,
-                                  KIM_SUPPORT_STATUS_notSupported))
-     kimerror = kimerror || KIM_ComputeArguments_SetArgumentPointerDouble(pargs,
-         KIM_COMPUTE_ARGUMENT_NAME_partialEnergy,
-         &(eng_vdwl));
-
-   kimerror = KIM_ComputeArguments_SetCallbackPointer(pargs,
-       KIM_COMPUTE_CALLBACK_NAME_GetNeighborList,
-       KIM_LANGUAGE_NAME_cpp,
-       reinterpret_cast<KIM_Function *>(get_neigh),
-       reinterpret_cast<void *>(this));
-
-   if (kimerror)
-     error->all(FLERR,"Unable to register KIM pointers");
-
-   return;
-}
-
-/* ---------------------------------------------------------------------- */
-
-void PairKIM::set_argument_pointers()
-{
-  int kimerror;
-  kimerror = KIM_ComputeArguments_SetArgumentPointerDouble(
-      pargs, KIM_COMPUTE_ARGUMENT_NAME_coordinates, &(atom->x[0][0]));
-
-  // Set KIM pointer appropriately for particalEnergy
-  if (KIM_SupportStatus_Equal(kim_model_support_for_particleEnergy,
-                              KIM_SUPPORT_STATUS_required)
-      && (eflag_atom != 1))
-  {
-    // reallocate per-atom energy array if necessary
-    if (atom->nmax > maxeatom)
-    {
-      maxeatom = atom->nmax;
-      memory->destroy(eatom);
-      memory->create(eatom,comm->nthreads*maxeatom,"pair:eatom");
-    }
-  }
-  if (KIM_SupportStatus_Equal(kim_model_support_for_particleEnergy,
-                              KIM_SUPPORT_STATUS_optional)
-      && (eflag_atom != 1))
-  {
-    kimerror = kimerror || KIM_ComputeArguments_SetArgumentPointerDouble(
-        pargs,
-        KIM_COMPUTE_ARGUMENT_NAME_partialParticleEnergy,
-        reinterpret_cast<double * const>(NULL));
-  }
-  else if (KIM_SupportStatus_NotEqual(kim_model_support_for_particleEnergy,
-                                      KIM_SUPPORT_STATUS_notSupported))
-  {
-    kimerror = kimerror || KIM_ComputeArguments_SetArgumentPointerDouble(
-        pargs, KIM_COMPUTE_ARGUMENT_NAME_partialParticleEnergy, eatom);
-  }
-
-  // Set KIM pointer appropriately for forces
-  if (KIM_SupportStatus_Equal(kim_model_support_for_forces,
-                              KIM_SUPPORT_STATUS_notSupported))
-  {
-    kimerror = kimerror || KIM_ComputeArguments_SetArgumentPointerDouble(
-        pargs,
-        KIM_COMPUTE_ARGUMENT_NAME_partialForces,
-        reinterpret_cast<double * const>(NULL));
-  }
-  else
-  {
-    kimerror = kimerror || KIM_ComputeArguments_SetArgumentPointerDouble(
-        pargs, KIM_COMPUTE_ARGUMENT_NAME_partialForces, &(atom->f[0][0]));
-  }
-
-  // Set KIM pointer appropriately for particleVirial
-  if (KIM_SupportStatus_Equal(kim_model_support_for_particleVirial,
-                              KIM_SUPPORT_STATUS_required)
-      && (vflag_atom != 1))
-  {
-    // reallocate per-atom virial array if necessary
-    if (atom->nmax > maxeatom)
-    {
-      maxvatom = atom->nmax;
-      memory->destroy(vatom);
-      memory->create(vatom,comm->nthreads*maxvatom,6,"pair:vatom");
-    }
-  }
-  if (KIM_SupportStatus_Equal(kim_model_support_for_particleVirial,
-                              KIM_SUPPORT_STATUS_optional)
-      && (vflag_atom != 1))
-  {
-    kimerror = kimerror || KIM_ComputeArguments_SetArgumentPointerDouble(
-        pargs,
-        KIM_COMPUTE_ARGUMENT_NAME_partialParticleVirial,
-        reinterpret_cast<double * const>(NULL));
-  }
-  else if (KIM_SupportStatus_NotEqual(kim_model_support_for_particleVirial,
-                                      KIM_SUPPORT_STATUS_notSupported))
-  {
-    kimerror = kimerror || KIM_ComputeArguments_SetArgumentPointerDouble(
-        pargs, KIM_COMPUTE_ARGUMENT_NAME_partialParticleEnergy, &(vatom[0][0]));
-  }
-
-  if (kimerror)
-  {
-    error->all(FLERR,"Unable to set KIM argument pointers");
-  }
-
-  return;
-}
-=======
   // strip off neighbor mask for molecular systems
   if (!Model->lmps_using_molecular)
     *neighborsOfParticle = firstneigh[particleNumber];
@@ -1637,7 +847,6 @@
 void PairKIM::kim_init()
 {
   int kimerror;
->>>>>>> 5e3fe197
 
   // initialize KIM model
   int requestedUnitsAccepted;
@@ -1678,68 +887,10 @@
   }
   neighborLists = new NeighList*[kim_number_of_neighbor_lists];
 
-<<<<<<< HEAD
-void PairKIM::set_lmps_flags()
-{
-   // determint if newton is on or off
-   lmps_using_newton = (force->newton_pair == 1);
-
-   // determine if running with pair hybrid
-   if (force->pair_match("hybrid",0))
-   {
-     error->all(FLERR,"pair_kim does not support hybrid");
-   }
-
-   // determine unit system and set lmps_units flag
-   if ((strcmp(update->unit_style,"real")==0)) {
-     lmps_units = REAL;
-     lengthUnit = KIM_LENGTH_UNIT_A;
-     energyUnit = KIM_ENERGY_UNIT_kcal_mol;
-     chargeUnit = KIM_CHARGE_UNIT_e;
-     temperatureUnit = KIM_TEMPERATURE_UNIT_K;
-     timeUnit = KIM_TIME_UNIT_fs;
-   } else if ((strcmp(update->unit_style,"metal")==0)) {
-     lmps_units = METAL;
-     lengthUnit = KIM_LENGTH_UNIT_A;
-     energyUnit = KIM_ENERGY_UNIT_eV;
-     chargeUnit = KIM_CHARGE_UNIT_e;
-     temperatureUnit = KIM_TEMPERATURE_UNIT_K;
-     timeUnit = KIM_TIME_UNIT_ps;
-   } else if ((strcmp(update->unit_style,"si")==0)) {
-     lmps_units = SI;
-     lengthUnit = KIM_LENGTH_UNIT_m;
-     energyUnit = KIM_ENERGY_UNIT_J;
-     chargeUnit = KIM_CHARGE_UNIT_C;
-     temperatureUnit = KIM_TEMPERATURE_UNIT_K;
-     timeUnit = KIM_TIME_UNIT_s;
-   } else if ((strcmp(update->unit_style,"cgs")==0)) {
-     lmps_units = CGS;
-     lengthUnit = KIM_LENGTH_UNIT_cm;
-     energyUnit = KIM_ENERGY_UNIT_erg;
-     chargeUnit = KIM_CHARGE_UNIT_statC;
-     temperatureUnit = KIM_TEMPERATURE_UNIT_K;
-     timeUnit = KIM_TIME_UNIT_s;
-   } else if ((strcmp(update->unit_style,"electron")==0)) {
-     lmps_units = ELECTRON;
-     lengthUnit = KIM_LENGTH_UNIT_Bohr;
-     energyUnit = KIM_ENERGY_UNIT_Hartree;
-     chargeUnit = KIM_CHARGE_UNIT_e;
-     temperatureUnit = KIM_TEMPERATURE_UNIT_K;
-     timeUnit = KIM_TIME_UNIT_fs;
-   } else if ((strcmp(update->unit_style,"lj")==0)) {
-     error->all(FLERR,"LAMMPS unit_style lj not supported by KIM models");
-   } else {
-     error->all(FLERR,"Unknown unit_style");
-   }
-
-   return;
-}
-=======
   kimerror = KIM_ComputeArguments_SetArgumentPointerInteger(pargs,
     KIM_COMPUTE_ARGUMENT_NAME_numberOfParticles,
     &lmps_local_tot_num_atoms);
   if (kimerror) error->all(FLERR,"Unable to set KIM argument pointer");
->>>>>>> 5e3fe197
 
   kimerror = KIM_ComputeArguments_SetCallbackPointer(pargs,
     KIM_COMPUTE_CALLBACK_NAME_GetNeighborList,
@@ -1747,135 +898,6 @@
     reinterpret_cast<KIM_Function *>(get_neigh),
     reinterpret_cast<void *>(this));
 
-<<<<<<< HEAD
-int PairKIM::check_for_routine_compatibility()
-{
-  /* Check that we know about all required routines */
-  int numberOfModelRoutineNames;
-  KIM_MODEL_ROUTINE_NAME_GetNumberOfModelRoutineNames(
-      &numberOfModelRoutineNames);
-  for (int i = 0; i < numberOfModelRoutineNames; ++i)
-  {
-    KIM_ModelRoutineName modelRoutineName;
-    KIM_MODEL_ROUTINE_NAME_GetModelRoutineName(i, &modelRoutineName);
-
-    int present;
-    int required;
-    int error = KIM_Model_IsRoutinePresent(
-        pkim, modelRoutineName, &present, &required);
-    if (error) { return true; }
-
-    if ((present == true) && (required == true))
-    {
-      if (!(KIM_ModelRoutineName_Equal(modelRoutineName,
-                                       KIM_MODEL_ROUTINE_NAME_Create)
-            || KIM_ModelRoutineName_Equal(
-                   modelRoutineName,
-                   KIM_MODEL_ROUTINE_NAME_ComputeArgumentsCreate)
-            || KIM_ModelRoutineName_Equal(modelRoutineName,
-                                          KIM_MODEL_ROUTINE_NAME_Compute)
-            || KIM_ModelRoutineName_Equal(modelRoutineName,
-                                          KIM_MODEL_ROUTINE_NAME_Refresh)
-            || KIM_ModelRoutineName_Equal(
-                   modelRoutineName,
-                   KIM_MODEL_ROUTINE_NAME_ComputeArgumentsDestroy)
-            || KIM_ModelRoutineName_Equal(modelRoutineName,
-                                          KIM_MODEL_ROUTINE_NAME_Destroy)))
-      { return true; }
-    }
-  }
-
-  /* everything is good */
-  return false;
-}
-
-/* ---------------------------------------------------------------------- */
-
-void PairKIM::set_kim_model_has_flags()
-{
-  int numberOfComputeArgumentNames;
-  KIM_COMPUTE_ARGUMENT_NAME_GetNumberOfComputeArgumentNames(
-      &numberOfComputeArgumentNames);
-  for (int i = 0; i < numberOfComputeArgumentNames; ++i)
-  {
-    KIM_ComputeArgumentName computeArgumentName;
-    KIM_COMPUTE_ARGUMENT_NAME_GetComputeArgumentName(
-        i, &computeArgumentName);
-    KIM_SupportStatus supportStatus;
-    KIM_ComputeArguments_GetArgumentSupportStatus(
-        pargs, computeArgumentName, &supportStatus);
-
-    if (KIM_ComputeArgumentName_Equal(computeArgumentName,
-                                      KIM_COMPUTE_ARGUMENT_NAME_partialEnergy)
-       )
-      kim_model_support_for_energy = supportStatus;
-    else if (KIM_ComputeArgumentName_Equal(
-                 computeArgumentName, KIM_COMPUTE_ARGUMENT_NAME_partialForces)
-            )
-      kim_model_support_for_forces = supportStatus;
-    else if
-        (KIM_ComputeArgumentName_Equal(
-            computeArgumentName,
-            KIM_COMPUTE_ARGUMENT_NAME_partialParticleEnergy)\
-        )
-      kim_model_support_for_particleEnergy = supportStatus;
-    else if
-        (KIM_ComputeArgumentName_Equal(
-            computeArgumentName,
-            KIM_COMPUTE_ARGUMENT_NAME_partialParticleVirial)
-        )
-      kim_model_support_for_particleVirial = supportStatus;
-    else if (KIM_SupportStatus_Equal(supportStatus, KIM_SUPPORT_STATUS_required)
-            )
-    {
-      std::stringstream msg;
-      msg << "KIM Model requires unsupported compute argument: "
-          << KIM_ComputeArgumentName_ToString(computeArgumentName);
-      error->all(FLERR, msg.str().c_str());
-    }
-  }
-
-  if (KIM_SupportStatus_Equal(kim_model_support_for_energy,
-                              KIM_SUPPORT_STATUS_notSupported))
-    error->warning(FLERR,"KIM Model does not provide `partialEnergy'; "
-                   "Potential energy will be zero");
-
-  if (KIM_SupportStatus_Equal(kim_model_support_for_forces,
-                              KIM_SUPPORT_STATUS_notSupported))
-    error->warning(FLERR,"KIM Model does not provide `partialForce'; "
-                   "Forces will be zero");
-
-  if (KIM_SupportStatus_Equal(kim_model_support_for_particleEnergy,
-                              KIM_SUPPORT_STATUS_notSupported))
-    error->warning(FLERR,"KIM Model does not provide `partialParticleEnergy'; "
-                   "energy per atom will be zero");
-
-  if (KIM_SupportStatus_Equal(kim_model_support_for_particleVirial,
-                              KIM_SUPPORT_STATUS_notSupported))
-    error->warning(FLERR,"KIM Model does not provide `partialParticleVirial'; "
-                   "virial per atom will be zero");
-
-  int numberOfComputeCallbackNames;
-  KIM_COMPUTE_CALLBACK_NAME_GetNumberOfComputeCallbackNames(
-      &numberOfComputeCallbackNames);
-  for (int i = 0; i < numberOfComputeCallbackNames; ++i)
-  {
-    KIM_ComputeCallbackName computeCallbackName;
-    KIM_COMPUTE_CALLBACK_NAME_GetComputeCallbackName(
-        i, &computeCallbackName);
-    KIM_SupportStatus supportStatus;
-    KIM_ComputeArguments_GetCallbackSupportStatus(
-        pargs, computeCallbackName, &supportStatus);
-
-    if (KIM_SupportStatus_Equal(supportStatus, KIM_SUPPORT_STATUS_required))
-    {
-      error->all(FLERR,"KIM Model requires unsupported compute callback");
-    }
-  }
-
-  return;
-}
-=======
   if (kimerror) error->all(FLERR,"Unable to set KIM call back pointer");
 }
 
@@ -2142,5 +1164,4 @@
 
 KIM_Model *PairKIM::get_KIM_Model() { return pkim; }
 
-std::string PairKIM::get_atom_type_list() { return atom_type_list; }
->>>>>>> 5e3fe197
+std::string PairKIM::get_atom_type_list() { return atom_type_list; }