/* -*- c++ -*- ----------------------------------------------------------
   LAMMPS - Large-scale Atomic/Molecular Massively Parallel Simulator
   https://www.lammps.org/, Sandia National Laboratories
   LAMMPS development team: developers@lammps.org

   Copyright (2003) Sandia Corporation.  Under the terms of Contract
   DE-AC04-94AL85000 with Sandia Corporation, the U.S. Government retains
   certain rights in this software.  This software is distributed under
   the GNU General Public License.

   See the README file in the top-level LAMMPS directory.
------------------------------------------------------------------------- */

#ifndef LMP_FIX_H
#define LMP_FIX_H

#include "pointers.h"    // IWYU pragma: export

namespace LAMMPS_NS {

class Fix : protected Pointers {
  friend class Neighbor;

 public:
  static int instance_total;    // # of Fix classes ever instantiated

  char *id, *style;
  int igroup, groupbit;

  int restart_global;      // 1 if Fix saves global state, 0 if not
  int restart_peratom;     // 1 if Fix saves peratom state, 0 if not
  int restart_file;        // 1 if Fix writes own restart file, 0 if not
  int force_reneighbor;    // 1 if Fix forces reneighboring, 0 if not

  int box_change;    // >0 if Fix changes box size, shape, or sub-domains, 0 if not
  // clang-format off
  enum {
    NO_BOX_CHANGE     = 0,
    BOX_CHANGE_ANY    = 1 << 0,
    BOX_CHANGE_DOMAIN = 1 << 1,
    BOX_CHANGE_X      = 1 << 2,
    BOX_CHANGE_Y      = 1 << 3,
    BOX_CHANGE_Z      = 1 << 4,
    BOX_CHANGE_YZ     = 1 << 5,
    BOX_CHANGE_XZ     = 1 << 6,
    BOX_CHANGE_XY     = 1 << 7,
    BOX_CHANGE_SIZE   = BOX_CHANGE_X  | BOX_CHANGE_Y  | BOX_CHANGE_Z,
    BOX_CHANGE_SHAPE  = BOX_CHANGE_YZ | BOX_CHANGE_XZ | BOX_CHANGE_XY
  };
  // clang-format on

  bigint next_reneighbor;      // next timestep to force a reneighboring
  int nevery;                  // how often to call an end_of_step fix
  int thermo_energy;           // 1 if fix_modify energy enabled, 0 if not
  int thermo_virial;           // 1 if fix_modify virial enabled, 0 if not
  int energy_global_flag;      // 1 if contributes to global eng
  int energy_peratom_flag;     // 1 if contributes to peratom eng
  int virial_global_flag;      // 1 if contributes to global virial
  int virial_peratom_flag;     // 1 if contributes to peratom virial
  int ecouple_flag;            // 1 if thermostat fix outputs cumulative
                               //      reservoir energy via compute_scalar()
  int time_integrate;          // 1 if performs time integration, 0 if no
  int rigid_flag;              // 1 if integrates rigid bodies, 0 if not
  int no_change_box;           // 1 if cannot swap ortho <-> triclinic
  int time_depend;             // 1 if requires continuous timestepping
  int create_attribute;        // 1 if fix stores attributes that need
                               //      setting when a new atom is created
  int restart_pbc;             // 1 if fix moves atoms (except integrate)
                               //      so write_restart must remap to PBC
  int wd_header;               // # of header values fix writes to data file
  int wd_section;              // # of sections fix writes to data file
  int dynamic_group_allow;     // 1 if can be used with dynamic group, else 0
  int dof_flag;                // 1 if has dof() method (not min_dof())
  int special_alter_flag;      // 1 if has special_alter() meth for spec lists
  int enforce2d_flag;          // 1 if has enforce2d method
  int respa_level_support;     // 1 if fix supports fix_modify respa
  int respa_level;             // which respa level to apply fix (1-Nrespa)
  int maxexchange;             // max # of per-atom values for Comm::exchange()
  int maxexchange_dynamic;     // 1 if fix sets maxexchange dynamically
  int pre_exchange_migrate;    // 1 if fix migrates atoms in pre_exchange()
  int stores_ids;              // 1 if fix stores atom IDs

  int scalar_flag;                 // 0/1 if compute_scalar() function exists
  int vector_flag;                 // 0/1 if compute_vector() function exists
  int array_flag;                  // 0/1 if compute_array() function exists
  int size_vector;                 // length of global vector
  int size_array_rows;             // rows in global array
  int size_array_cols;             // columns in global array
  int size_vector_variable;        // 1 if vec length is unknown in advance
  int size_array_rows_variable;    // 1 if array rows is unknown in advance
  int global_freq;                 // frequency s/v data is available at

  int peratom_flag;         // 0/1 if per-atom data is stored
  int size_peratom_cols;    // 0 = vector, N = columns in peratom array
  int peratom_freq;         // frequency per-atom data is available at

  int local_flag;         // 0/1 if local data is stored
  int size_local_rows;    // rows in local vector or array
  int size_local_cols;    // 0 = vector, N = columns in local array
  int local_freq;         // frequency local data is available at

  int pergrid_flag;       // 0/1 if per-grid data is stored
  int pergrid_freq;       // frequency per-grid data is available at

  int extscalar;    // 0/1 if global scalar is intensive/extensive
  int extvector;    // 0/1/-1 if global vector is all int/ext/extlist
  int *extlist;     // list of 0/1 int/ext for each vec component
  int extarray;     // 0/1 if global array is intensive/extensive

  double *vector_atom;     // computed per-atom vector
  double **array_atom;     // computed per-atom array
  double *vector_local;    // computed local vector
  double **array_local;    // computed local array

  int comm_forward;    // size of forward communication (0 if none)
  int comm_reverse;    // size of reverse communication (0 if none)
  int comm_border;     // size of border communication (0 if none)

  double virial[6];          // virial for this timestep
  double *eatom, **vatom;    // per-atom energy/virial for this timestep
  double **cvatom;           // per-atom centroid virial for this timestep

  int centroidstressflag;    // centroid stress compared to two-body stress
                             // CENTROID_SAME = same as two-body stress
                             // CENTROID_AVAIL = different and implemented
                             // CENTROID_NOTAVAIL = different, not yet implemented

  int restart_reset;    // 1 if restart just re-initialized fix

  // KOKKOS flags and variables

  int kokkosable;             // 1 if Kokkos fix
  int forward_comm_device;    // 1 if forward comm on Device
  int exchange_comm_device;   // 1 if exchange comm on Device
<<<<<<< HEAD
  int fuse_integrate_flag;    // 1 if can fuse initial integrate with final integrate
=======
  int sort_device;            // 1 if sort on Device
>>>>>>> 41a01968
  ExecutionSpace execution_space;
  unsigned int datamask_read, datamask_modify;

  Fix(class LAMMPS *, int, char **);
  ~Fix() override;
  void modify_params(int, char **);

  virtual int setmask() = 0;

  virtual void post_constructor() {}
  virtual void init() {}
  virtual void init_list(int, class NeighList *) {}
  virtual void setup(int) {}
  virtual void setup_pre_exchange() {}
  virtual void setup_pre_neighbor() {}
  virtual void setup_post_neighbor() {}
  virtual void setup_pre_force(int) {}
  virtual void setup_pre_reverse(int, int) {}
  virtual void min_setup(int) {}
  virtual void initial_integrate(int) {}
  virtual void post_integrate() {}
  virtual void pre_exchange() {}
  virtual void pre_neighbor() {}
  virtual void post_neighbor() {}
  virtual void pre_force(int) {}
  virtual void pre_reverse(int, int) {}
  virtual void post_force(int) {}
  virtual void final_integrate() {}
  virtual void fused_integrate(int) {}
  virtual void end_of_step() {}
  virtual void post_run() {}
  virtual void write_restart(FILE *) {}
  virtual void write_restart_file(const char *) {}
  virtual void restart(char *) {}

  virtual void grow_arrays(int) {}
  virtual void copy_arrays(int, int, int) {}
  virtual void set_arrays(int) {}
  virtual void update_arrays(int, int) {}
  virtual void set_molecule(int, tagint, int, double *, double *, double *);
  virtual void clear_bonus() {}

  virtual int pack_border(int, int *, double *) { return 0; }
  virtual int unpack_border(int, int, double *) { return 0; }
  virtual int pack_exchange(int, double *) { return 0; }
  virtual int unpack_exchange(int, double *) { return 0; }
  virtual int pack_restart(int, double *) { return 0; }
  virtual void unpack_restart(int, int) {}
  virtual int size_restart(int) { return 0; }
  virtual int maxsize_restart() { return 0; }

  virtual void setup_pre_force_respa(int, int) {}
  virtual void initial_integrate_respa(int, int, int) {}
  virtual void post_integrate_respa(int, int) {}
  virtual void pre_force_respa(int, int, int) {}
  virtual void post_force_respa(int, int, int) {}
  virtual void final_integrate_respa(int, int) {}

  virtual void min_pre_exchange() {}
  virtual void min_pre_neighbor() {}
  virtual void min_post_neighbor() {}
  virtual void min_pre_force(int) {}
  virtual void min_pre_reverse(int, int) {}
  virtual void min_post_force(int) {}

  virtual double min_energy(double *) { return 0.0; }
  virtual void min_store() {}
  virtual void min_clearstore() {}
  virtual void min_pushstore() {}
  virtual void min_popstore() {}
  virtual int min_reset_ref() { return 0; }
  virtual void min_step(double, double *) {}
  virtual double max_alpha(double *) { return 0.0; }
  virtual int min_dof() { return 0; }

  virtual int pack_forward_comm(int, int *, double *, int, int *) { return 0; }
  virtual void unpack_forward_comm(int, int, double *) {}
  virtual int pack_reverse_comm_size(int, int) { return 0; }
  virtual int pack_reverse_comm(int, int, double *) { return 0; }
  virtual void unpack_reverse_comm(int, int *, double *) {}

  virtual void reset_grid(){};

  virtual void pack_forward_grid(int, void *, int, int *){};
  virtual void unpack_forward_grid(int, void *, int, int *){};
  virtual void pack_reverse_grid(int, void *, int, int *){};
  virtual void unpack_reverse_grid(int, void *, int, int *){};
  virtual void pack_remap_grid(int, void *, int, int *){};
  virtual void unpack_remap_grid(int, void *, int, int *){};
  virtual int unpack_read_grid(int, char *) {return 0;};
  virtual void pack_write_grid(int, void *){};
  virtual void unpack_write_grid(int, void *, int *){};

  virtual int get_grid_by_name(const std::string &, int &) { return -1; };
  virtual void *get_grid_by_index(int) { return nullptr; };
  virtual int get_griddata_by_name(int, const std::string &, int &) { return -1; };
  virtual void *get_griddata_by_index(int) { return nullptr; };

  virtual double compute_scalar() { return 0.0; }
  virtual double compute_vector(int) { return 0.0; }
  virtual double compute_array(int, int) { return 0.0; }

  virtual int dof(int) { return 0; }
  virtual void deform(int) {}
  virtual void reset_target(double) {}
  virtual void reset_dt() {}
  virtual void enforce2d() {}

  virtual void read_data_header(char *) {}
  virtual void read_data_section(char *, int, char *, tagint) {}
  virtual bigint read_data_skip_lines(char *) { return 0; }

  virtual void write_data_header(FILE *, int) {}
  virtual void write_data_section_size(int, int &, int &) {}
  virtual void write_data_section_pack(int, double **) {}
  virtual void write_data_section_keyword(int, FILE *) {}
  virtual void write_data_section(int, FILE *, int, double **, int) {}

  virtual void zero_momentum() {}
  virtual void zero_rotation() {}

  virtual void rebuild_special() {}

  virtual int image(int *&, double **&) { return 0; }

  virtual int modify_param(int, char **) { return 0; }
  virtual void *extract(const char *, int &) { return nullptr; }

  virtual double memory_usage() { return 0.0; }

 protected:
  int instance_me;    // which Fix class instantiation I am

  int evflag;
  int eflag_either, eflag_global, eflag_atom;
  int vflag_either, vflag_global, vflag_atom, cvflag_atom;
  int maxeatom, maxvatom, maxcvatom;

  int copymode;    // if set, do not deallocate during destruction
                   // required when classes are used as functors by Kokkos

  int dynamic;    // recount atoms for temperature computes

  void ev_init(int eflag, int vflag)
  {
    if ((eflag && thermo_energy) || (vflag && thermo_virial))
      ev_setup(eflag, vflag);
    else
      evflag = eflag_either = eflag_global = eflag_atom = vflag_either = vflag_global = vflag_atom =
          cvflag_atom = 0;
  }
  void ev_setup(int, int);
  void ev_tally(int, int *, double, double, double *);

  void v_init(int vflag)
  {
    if (vflag && thermo_virial)
      v_setup(vflag);
    else
      evflag = vflag_either = vflag_global = vflag_atom = cvflag_atom = 0;
  }
  void v_setup(int);
  void v_tally(int, int *, double, double *);
  void v_tally(int, int *, double, double *, int, int, int[][2], double *, double[][3]);
  void v_tally(int, int *, double, double *, double[][3], double[][3], double[]);
  void v_tally(int, double *);
  void v_tally(int, int, double);
};

namespace FixConst {
  enum {
    INITIAL_INTEGRATE = 1 << 0,
    POST_INTEGRATE = 1 << 1,
    PRE_EXCHANGE = 1 << 2,
    PRE_NEIGHBOR = 1 << 3,
    POST_NEIGHBOR = 1 << 4,
    PRE_FORCE = 1 << 5,
    PRE_REVERSE = 1 << 6,
    POST_FORCE = 1 << 7,
    FINAL_INTEGRATE = 1 << 8,
    END_OF_STEP = 1 << 9,
    POST_RUN = 1 << 10,
    INITIAL_INTEGRATE_RESPA = 1 << 11,
    POST_INTEGRATE_RESPA = 1 << 12,
    PRE_FORCE_RESPA = 1 << 13,
    POST_FORCE_RESPA = 1 << 14,
    FINAL_INTEGRATE_RESPA = 1 << 15,
    MIN_PRE_EXCHANGE = 1 << 16,
    MIN_PRE_NEIGHBOR = 1 << 17,
    MIN_POST_NEIGHBOR = 1 << 18,
    MIN_PRE_FORCE = 1 << 19,
    MIN_PRE_REVERSE = 1 << 20,
    MIN_POST_FORCE = 1 << 21,
    MIN_ENERGY = 1 << 22
  };
}

}    // namespace LAMMPS_NS

#endif<|MERGE_RESOLUTION|>--- conflicted
+++ resolved
@@ -132,11 +132,8 @@
   int kokkosable;             // 1 if Kokkos fix
   int forward_comm_device;    // 1 if forward comm on Device
   int exchange_comm_device;   // 1 if exchange comm on Device
-<<<<<<< HEAD
   int fuse_integrate_flag;    // 1 if can fuse initial integrate with final integrate
-=======
   int sort_device;            // 1 if sort on Device
->>>>>>> 41a01968
   ExecutionSpace execution_space;
   unsigned int datamask_read, datamask_modify;
 
