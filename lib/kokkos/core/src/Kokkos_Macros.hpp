--- conflicted
+++ resolved
@@ -115,73 +115,6 @@
 
 #define KOKKOS_ENABLE_CXX11_DISPATCH_LAMBDA
 
-<<<<<<< HEAD
-#if defined( KOKKOS_ENABLE_CUDA ) && defined( __CUDACC__ )
-  // Compiling with a CUDA compiler.
-  //
-  //  Include <cuda.h> to pick up the CUDA_VERSION macro defined as:
-  //    CUDA_VERSION = ( MAJOR_VERSION * 1000 ) + ( MINOR_VERSION * 10 )
-  //
-  //  When generating device code the __CUDA_ARCH__ macro is defined as:
-  //    __CUDA_ARCH__ = ( MAJOR_CAPABILITY * 100 ) + ( MINOR_CAPABILITY * 10 )
-
-  #include <cuda_runtime.h>
-  #include <cuda.h>
-
-  #if !defined( CUDA_VERSION )
-    #error "#include <cuda.h> did not define CUDA_VERSION."
-  #endif
-
-  #if ( CUDA_VERSION < 7000 )
-    // CUDA supports C++11 in device code starting with version 7.0.
-    // This includes auto type and device code internal lambdas.
-    #error "Cuda version 7.0 or greater required."
-  #endif
-
-  #if defined( __CUDA_ARCH__ ) && ( __CUDA_ARCH__ < 300 )
-    // Compiling with CUDA compiler for device code.
-    #error "Cuda device capability >= 3.0 is required."
-  #endif
-
-  #ifdef KOKKOS_ENABLE_CUDA_LAMBDA
-    #if ( CUDA_VERSION < 7050 )
-      // CUDA supports C++11 lambdas generated in host code to be given
-      // to the device starting with version 7.5. But the release candidate (7.5.6)
-      // still identifies as 7.0.
-      #error "Cuda version 7.5 or greater required for host-to-device Lambda support."
-    #endif
-
-    #if ( CUDA_VERSION < 8000 ) && defined( __NVCC__ )
-      #define KOKKOS_LAMBDA [=]__device__
-      #if defined( KOKKOS_INTERNAL_ENABLE_NON_CUDA_BACKEND )
-        #undef KOKKOS_ENABLE_CXX11_DISPATCH_LAMBDA
-      #endif
-    #else
-      #define KOKKOS_LAMBDA [=]__host__ __device__
-
-      #if defined( KOKKOS_ENABLE_CXX17 ) || defined( KOKKOS_ENABLE_CXX20 )
-        #define KOKKOS_CLASS_LAMBDA        [=,*this] __host__ __device__
-      #endif
-    #endif
-
-    #if defined( __NVCC__ )
-      #define KOKKOS_IMPL_NEED_FUNCTOR_WRAPPER
-    #endif
-  #else // !defined(KOKKOS_ENABLE_CUDA_LAMBDA)
-    #undef KOKKOS_ENABLE_CXX11_DISPATCH_LAMBDA
-  #endif // !defined(KOKKOS_ENABLE_CUDA_LAMBDA)
-
-  #if ( 9000 <= CUDA_VERSION ) && ( CUDA_VERSION < 10000 )
-    // CUDA 9 introduced an incorrect warning,
-    // see https://github.com/kokkos/kokkos/issues/1470
-    #define KOKKOS_CUDA_9_DEFAULTED_BUG_WORKAROUND
-  #endif
-
-  #if ( 10000 > CUDA_VERSION )
-    #define KOKKOS_ENABLE_PRE_CUDA_10_DEPRECATION_API
-  #endif
-#endif // #if defined( KOKKOS_ENABLE_CUDA ) && defined( __CUDACC__ )
-=======
 #if defined(KOKKOS_ENABLE_CUDA) && defined(__CUDACC__)
 // Compiling with a CUDA compiler.
 //
@@ -190,7 +123,6 @@
 //
 //  When generating device code the __CUDA_ARCH__ macro is defined as:
 //    __CUDA_ARCH__ = ( MAJOR_CAPABILITY * 100 ) + ( MINOR_CAPABILITY * 10 )
->>>>>>> 5e3fe197
 
 #include <cuda_runtime.h>
 #include <cuda.h>
