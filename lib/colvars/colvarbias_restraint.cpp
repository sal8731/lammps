// -*- c++ -*-

// This file is part of the Collective Variables module (Colvars).
// The original version of Colvars and its updates are located at:
// https://github.com/Colvars/colvars
// Please update all Colvars source files before making any changes.
// If you wish to distribute your changes, please submit them to the
// Colvars repository at GitHub.

#include "colvarmodule.h"
#include "colvarproxy.h"
#include "colvarvalue.h"
#include "colvarbias_restraint.h"



colvarbias_restraint::colvarbias_restraint(char const *key)
  : colvarbias(key), colvarbias_ti(key)
{
  state_keyword = "restraint";
}


int colvarbias_restraint::init(std::string const &conf)
{
  colvarbias::init(conf);
  enable(f_cvb_apply_force);

  colvarbias_ti::init(conf);

  if (cvm::debug())
    cvm::log("Initializing a new restraint bias.\n");

  return COLVARS_OK;
}


int colvarbias_restraint::update()
{
  // Update base class (bias_energy and colvar_forces are zeroed there)
  colvarbias::update();

  // Force and energy calculation
  for (size_t i = 0; i < num_variables(); i++) {
    bias_energy += restraint_potential(i);
    colvar_forces[i].type(variables(i)->value());
    colvar_forces[i].is_derivative();
    colvar_forces[i] = restraint_force(i);
  }

  if (cvm::debug())
    cvm::log("Done updating the restraint bias \""+this->name+"\".\n");

  if (cvm::debug())
    cvm::log("Current forces for the restraint bias \""+
             this->name+"\": "+cvm::to_str(colvar_forces)+".\n");

  return COLVARS_OK;
}


colvarbias_restraint::~colvarbias_restraint()
{
}


std::string const colvarbias_restraint::get_state_params() const
{
  return colvarbias::get_state_params();
}


int colvarbias_restraint::set_state_params(std::string const &conf)
{
  return colvarbias::set_state_params(conf);
}


std::ostream & colvarbias_restraint::write_traj_label(std::ostream &os)
{
  return colvarbias::write_traj_label(os);
}


std::ostream & colvarbias_restraint::write_traj(std::ostream &os)
{
  return colvarbias::write_traj(os);
}



colvarbias_restraint_centers::colvarbias_restraint_centers(char const *key)
  : colvarbias(key), colvarbias_ti(key), colvarbias_restraint(key)
{
}


int colvarbias_restraint_centers::init(std::string const &conf)
{
  size_t i;

  bool null_centers = (colvar_centers.size() == 0);
  if (null_centers) {
    // try to initialize the restraint centers for the first time
    colvar_centers.resize(num_variables());
    for (i = 0; i < num_variables(); i++) {
      colvar_centers[i].type(variables(i)->value());
      colvar_centers[i].reset();
    }
  }

  if (get_keyval(conf, "centers", colvar_centers, colvar_centers)) {
    for (i = 0; i < num_variables(); i++) {
      if (cvm::debug()) {
        cvm::log("colvarbias_restraint: parsing initial centers, i = "+cvm::to_str(i)+".\n");
      }
      colvar_centers[i].apply_constraints();
    }
    null_centers = false;
  }

  if (null_centers) {
    colvar_centers.clear();
    cvm::error("Error: must define the initial centers of the restraints.\n", INPUT_ERROR);
    return INPUT_ERROR;
  }

  if (colvar_centers.size() != num_variables()) {
    cvm::error("Error: number of centers does not match "
               "that of collective variables.\n", INPUT_ERROR);
    return INPUT_ERROR;
  }

  return COLVARS_OK;
}


int colvarbias_restraint_centers::change_configuration(std::string const &conf)
{
  if (get_keyval(conf, "centers", colvar_centers, colvar_centers)) {
    for (size_t i = 0; i < num_variables(); i++) {
      colvar_centers[i].type(variables(i)->value());
      colvar_centers[i].apply_constraints();
    }
  }
  return COLVARS_OK;
}



colvarbias_restraint_k::colvarbias_restraint_k(char const *key)
  : colvarbias(key), colvarbias_ti(key), colvarbias_restraint(key)
{
  force_k = -1.0;
  check_positive_k = true;
}


int colvarbias_restraint_k::init(std::string const &conf)
{
  get_keyval(conf, "forceConstant", force_k, (force_k > 0.0 ? force_k : 1.0));
  if (check_positive_k && (force_k < 0.0)) {
    cvm::error("Error: undefined or invalid force constant.\n", INPUT_ERROR);
    return INPUT_ERROR;
  }
  return COLVARS_OK;
}


int colvarbias_restraint_k::change_configuration(std::string const &conf)
{
  get_keyval(conf, "forceConstant", force_k, force_k);
  return COLVARS_OK;
}



colvarbias_restraint_moving::colvarbias_restraint_moving(char const * /* key */)
{
  target_nstages = 0;
  target_nsteps = 0L;
  stage = 0;
  acc_work = 0.0;
  b_chg_centers = false;
  b_chg_force_k = false;
}


int colvarbias_restraint_moving::init(std::string const &conf)
{
  if (b_chg_centers && b_chg_force_k) {
    cvm::error("Error: cannot specify both targetCenters and targetForceConstant.\n",
               INPUT_ERROR);
    return INPUT_ERROR;
  }

  if (b_chg_centers || b_chg_force_k) {

    get_keyval(conf, "targetNumSteps", target_nsteps, target_nsteps);
    if (!target_nsteps) {
      cvm::error("Error: targetNumSteps must be non-zero.\n", INPUT_ERROR);
      return cvm::get_error();
    }

    if (get_keyval(conf, "targetNumStages", target_nstages, target_nstages) &&
        lambda_schedule.size()) {
      cvm::error("Error: targetNumStages and lambdaSchedule are incompatible.\n", INPUT_ERROR);
      return cvm::get_error();
    }

    get_keyval_feature(this, conf, "outputAccumulatedWork",
                       f_cvb_output_acc_work,
                       is_enabled(f_cvb_output_acc_work));
    if (is_enabled(f_cvb_output_acc_work) && (target_nstages > 0)) {
      return cvm::error("Error: outputAccumulatedWork and targetNumStages "
                        "are incompatible.\n", INPUT_ERROR);
    }
  }

  return COLVARS_OK;
}


std::string const colvarbias_restraint_moving::get_state_params() const
{
  std::ostringstream os;
  os.setf(std::ios::scientific, std::ios::floatfield);
  if (b_chg_centers || b_chg_force_k) {
    // TODO move this
    if (target_nstages) {
      os << "stage " << std::setw(cvm::it_width)
         << stage << "\n";
    }
  }
  return os.str();
}


int colvarbias_restraint_moving::set_state_params(std::string const &conf)
{
  if (b_chg_centers || b_chg_force_k) {
    if (target_nstages) {
      get_keyval(conf, "stage", stage, stage,
                 colvarparse::parse_restart | colvarparse::parse_required);
    }
  }
  return COLVARS_OK;
}



colvarbias_restraint_centers_moving::colvarbias_restraint_centers_moving(char const *key)
  : colvarbias(key),
    colvarbias_ti(key),
    colvarbias_restraint(key),
    colvarbias_restraint_centers(key),
    colvarbias_restraint_moving(key)
{
  b_chg_centers = false;
  b_output_centers = false;
}


int colvarbias_restraint_centers_moving::init(std::string const &conf)
{
  colvarbias_restraint_centers::init(conf);

  if (cvm::debug()) {
    cvm::log("colvarbias_restraint: parsing target centers.\n");
  }

  size_t i;
  if (get_keyval(conf, "targetCenters", target_centers, colvar_centers)) {
    if (target_centers.size() != num_variables()) {
      cvm::error("Error: number of target centers does not match "
                 "that of collective variables.\n", INPUT_ERROR);
    }
    b_chg_centers = true;
    for (i = 0; i < target_centers.size(); i++) {
      target_centers[i].apply_constraints();
      centers_incr.push_back(colvar_centers[i]);
      centers_incr[i].reset();
    }
  }

  if (b_chg_centers) {
    // parse moving schedule options
    colvarbias_restraint_moving::init(conf);
    if (initial_centers.size() == 0) {
      // One-time init
      initial_centers = colvar_centers;
    }
    // Call to check that the definition is correct
    for (i = 0; i < num_variables(); i++) {
      colvarvalue const midpoint =
        colvarvalue::interpolate(initial_centers[i],
                                 target_centers[i],
                                 0.5);
    }

  } else {
    target_centers.clear();
  }

  // Output restraint centers even when they do not change; some NAMD REUS
  // scripts expect this behavior
  get_keyval(conf, "outputCenters", b_output_centers, b_output_centers);

  return COLVARS_OK;
}


int colvarbias_restraint_centers_moving::update_centers(cvm::real lambda)
{
  if (cvm::debug()) {
    cvm::log("Updating centers for the restraint bias \""+
             this->name+"\": "+cvm::to_str(colvar_centers)+".\n");
  }
  size_t i;
  for (i = 0; i < num_variables(); i++) {
    colvarvalue const c_new = colvarvalue::interpolate(initial_centers[i],
                                                       target_centers[i],
                                                       lambda);
    centers_incr[i] = 0.5 * c_new.dist2_grad(colvar_centers[i]);
    colvar_centers[i] = c_new;
    variables(i)->wrap(colvar_centers[i]);
  }
  if (cvm::debug()) {
    cvm::log("New centers for the restraint bias \""+
             this->name+"\": "+cvm::to_str(colvar_centers)+".\n");
  }
  return cvm::get_error();
}


int colvarbias_restraint_centers_moving::update()
{
  if (b_chg_centers) {

    if (target_nstages) {
      // Staged update
      if (stage <= target_nstages) {
        if ((cvm::step_relative() > 0) &&
            ((cvm::step_absolute() % target_nsteps) == 1)) {
          cvm::real const lambda =
            cvm::real(stage)/cvm::real(target_nstages);
          update_centers(lambda);
          stage++;
          cvm::log("Moving restraint \"" + this->name +
                   "\" stage " + cvm::to_str(stage) +
                   " : setting centers to " + cvm::to_str(colvar_centers) +
                   " at step " +  cvm::to_str(cvm::step_absolute()));
        } else {
          for (size_t i = 0; i < num_variables(); i++) {
            centers_incr[i].reset();
          }
        }
      }
    } else {
      // Continuous update
      if (cvm::step_absolute() <= target_nsteps) {
        cvm::real const lambda =
          cvm::real(cvm::step_absolute())/cvm::real(target_nsteps);
        update_centers(lambda);
      } else {
        for (size_t i = 0; i < num_variables(); i++) {
          centers_incr[i].reset();
        }
      }
    }

    if (cvm::step_relative() == 0) {
      for (size_t i = 0; i < num_variables(); i++) {
        // finite differences are undefined when restarting
        centers_incr[i].reset();
      }
    }

    if (cvm::debug()) {
      cvm::log("Center increment for the restraint bias \""+
               this->name+"\": "+cvm::to_str(centers_incr)+
               " at stage "+cvm::to_str(stage)+ ".\n");
    }
  }

  return cvm::get_error();
}


int colvarbias_restraint_centers_moving::update_acc_work()
{
  if (b_chg_centers) {
    if (is_enabled(f_cvb_output_acc_work)) {
      if ((cvm::step_relative() > 0) &&
          (cvm::step_absolute() <= target_nsteps)) {
        for (size_t i = 0; i < num_variables(); i++) {
          // project forces on the calculated increments at this step
          acc_work += colvar_forces[i] * centers_incr[i];
        }
      }
    }
  }
  return COLVARS_OK;
}


std::string const colvarbias_restraint_centers_moving::get_state_params() const
{
  std::ostringstream os;
  os.setf(std::ios::scientific, std::ios::floatfield);

  if (b_chg_centers) {
    size_t i;
    os << "centers ";
    for (i = 0; i < num_variables(); i++) {
      os << " "
         << std::setprecision(cvm::cv_prec) << std::setw(cvm::cv_width)
         << colvar_centers[i];
    }
    os << "\n";

    if (is_enabled(f_cvb_output_acc_work)) {
      os << "accumulatedWork "
         << std::setprecision(cvm::en_prec) << std::setw(cvm::en_width)
         << acc_work << "\n";
    }
  }

  return os.str();
}


int colvarbias_restraint_centers_moving::set_state_params(std::string const &conf)
{
  colvarbias_restraint::set_state_params(conf);

  if (b_chg_centers) {
    get_keyval(conf, "centers", colvar_centers, colvar_centers,
               colvarparse::parse_restart | colvarparse::parse_required);
  }

  if (is_enabled(f_cvb_output_acc_work)) {
    get_keyval(conf, "accumulatedWork", acc_work, acc_work,
               colvarparse::parse_restart | colvarparse::parse_required);
  }

  return COLVARS_OK;
}


std::ostream & colvarbias_restraint_centers_moving::write_traj_label(std::ostream &os)
{
  if (b_output_centers) {
    for (size_t i = 0; i < num_variables(); i++) {
      size_t const this_cv_width = (variables(i)->value()).output_width(cvm::cv_width);
      os << " x0_"
         << cvm::wrap_string(variables(i)->name, this_cv_width-3);
    }
  }

  if (b_chg_centers && is_enabled(f_cvb_output_acc_work)) {
    os << " W_"
       << cvm::wrap_string(this->name, cvm::en_width-2);
  }

  return os;
}


std::ostream & colvarbias_restraint_centers_moving::write_traj(std::ostream &os)
{
  if (b_output_centers) {
    for (size_t i = 0; i < num_variables(); i++) {
      os << " "
         << std::setprecision(cvm::cv_prec) << std::setw(cvm::cv_width)
         << colvar_centers[i];
    }
  }

  if (b_chg_centers && is_enabled(f_cvb_output_acc_work)) {
    os << " "
       << std::setprecision(cvm::en_prec) << std::setw(cvm::en_width)
       << acc_work;
  }

  return os;
}



colvarbias_restraint_k_moving::colvarbias_restraint_k_moving(char const *key)
  : colvarbias(key),
    colvarbias_ti(key),
    colvarbias_restraint(key),
    colvarbias_restraint_k(key),
    colvarbias_restraint_moving(key)
{
  b_chg_force_k = false;
  target_equil_steps = 0;
  target_force_k = -1.0;
  starting_force_k = -1.0;
  force_k_exp = 1.0;
  restraint_FE = 0.0;
  force_k_incr = 0.0;
}


int colvarbias_restraint_k_moving::init(std::string const &conf)
{
  colvarbias_restraint_k::init(conf);

  if (get_keyval(conf, "targetForceConstant", target_force_k, target_force_k)) {
    starting_force_k = force_k;
    b_chg_force_k = true;
  }

  if (b_chg_force_k) {
    // parse moving restraint options
    colvarbias_restraint_moving::init(conf);
  } else {
    return COLVARS_OK;
  }

  get_keyval(conf, "targetEquilSteps", target_equil_steps, target_equil_steps);

  if (get_keyval(conf, "lambdaSchedule", lambda_schedule, lambda_schedule) &&
      target_nstages > 0) {
    cvm::error("Error: targetNumStages and lambdaSchedule are incompatible.\n", INPUT_ERROR);
    return cvm::get_error();
  }

  if (lambda_schedule.size()) {
    // There is one more lambda-point than stages
    target_nstages = lambda_schedule.size() - 1;
  }

  if (get_keyval(conf, "targetForceExponent", force_k_exp, force_k_exp)) {
    if (! b_chg_force_k)
      cvm::log("Warning: not changing force constant: targetForceExponent will be ignored\n");
  }
  if (force_k_exp < 1.0) {
    cvm::log("Warning: for all practical purposes, targetForceExponent should be 1.0 or greater.\n");
  }

  return COLVARS_OK;
}


int colvarbias_restraint_k_moving::update()
{
  if (b_chg_force_k) {

    cvm::real lambda;

    if (target_nstages) {

      if (cvm::step_absolute() == 0) {
        // Setup first stage of staged variable force constant calculation
        if (lambda_schedule.size()) {
          lambda = lambda_schedule[0];
        } else {
          lambda = 0.0;
        }
        force_k = starting_force_k + (target_force_k - starting_force_k)
          * cvm::pow(lambda, force_k_exp);
          cvm::log("Restraint " + this->name + ", stage " + cvm::to_str(stage)
                  + " : lambda = " + cvm::to_str(lambda)
                  + ", k = " + cvm::to_str(force_k));
      }

      // TI calculation: estimate free energy derivative
      // need current lambda
      if (lambda_schedule.size()) {
        lambda = lambda_schedule[stage];
      } else {
        lambda = cvm::real(stage) / cvm::real(target_nstages);
      }

      if (target_equil_steps == 0 || cvm::step_absolute() % target_nsteps >= target_equil_steps) {
        // Start averaging after equilibration period, if requested

        // Derivative of energy with respect to force_k
        cvm::real dU_dk = 0.0;
        for (size_t i = 0; i < num_variables(); i++) {
          dU_dk += d_restraint_potential_dk(i);
        }
        restraint_FE += force_k_exp * cvm::pow(lambda, force_k_exp - 1.0)
          * (target_force_k - starting_force_k) * dU_dk;
      }

      // Finish current stage...
      if (cvm::step_absolute() % target_nsteps == 0 &&
          cvm::step_absolute() > 0) {

        cvm::log("Restraint " + this->name + " Lambda= "
                 + cvm::to_str(lambda) + " dA/dLambda= "
                 + cvm::to_str(restraint_FE / cvm::real(target_nsteps - target_equil_steps)));

        //  ...and move on to the next one
        if (stage < target_nstages) {

          restraint_FE = 0.0;
          stage++;
          if (lambda_schedule.size()) {
            lambda = lambda_schedule[stage];
          } else {
            lambda = cvm::real(stage) / cvm::real(target_nstages);
          }
          force_k = starting_force_k + (target_force_k - starting_force_k)
            * cvm::pow(lambda, force_k_exp);
          cvm::log("Restraint " + this->name + ", stage " + cvm::to_str(stage)
                  + " : lambda = " + cvm::to_str(lambda)
                  + ", k = " + cvm::to_str(force_k));
        }
      }

    } else if (cvm::step_absolute() <= target_nsteps) {


      // update force constant (slow growth)
      lambda = cvm::real(cvm::step_absolute()) / cvm::real(target_nsteps);
      cvm::real const force_k_old = force_k;
      force_k = starting_force_k + (target_force_k - starting_force_k)
        * cvm::pow(lambda, force_k_exp);
      force_k_incr = force_k - force_k_old;
    }
  }

  return COLVARS_OK;
}


int colvarbias_restraint_k_moving::update_acc_work()
{
  if (b_chg_force_k) {
    if (is_enabled(f_cvb_output_acc_work)) {
      if (cvm::step_relative() > 0) {
        cvm::real dU_dk = 0.0;
        for (size_t i = 0; i < num_variables(); i++) {
          dU_dk += d_restraint_potential_dk(i);
        }
        acc_work += dU_dk * force_k_incr;
      }
    }
  }
  return COLVARS_OK;
}


std::string const colvarbias_restraint_k_moving::get_state_params() const
{
  std::ostringstream os;
  os.setf(std::ios::scientific, std::ios::floatfield);
  if (b_chg_force_k) {
    os << "forceConstant "
       << std::setprecision(cvm::en_prec)
       << std::setw(cvm::en_width) << force_k << "\n";

    if (is_enabled(f_cvb_output_acc_work)) {
      os << "accumulatedWork "
         << std::setprecision(cvm::en_prec) << std::setw(cvm::en_width)
         << acc_work << "\n";
    }
  }
  return os.str();
}


int colvarbias_restraint_k_moving::set_state_params(std::string const &conf)
{
  colvarbias_restraint::set_state_params(conf);

  if (b_chg_force_k) {
    get_keyval(conf, "forceConstant", force_k, force_k,
               colvarparse::parse_restart | colvarparse::parse_required);
  }

  if (is_enabled(f_cvb_output_acc_work)) {
    get_keyval(conf, "accumulatedWork", acc_work, acc_work,
               colvarparse::parse_restart | colvarparse::parse_required);
  }

  return COLVARS_OK;
}


std::ostream & colvarbias_restraint_k_moving::write_traj_label(std::ostream &os)
{
  if (b_chg_force_k && is_enabled(f_cvb_output_acc_work)) {
    os << " W_"
       << cvm::wrap_string(this->name, cvm::en_width-2);
  }
  return os;
}


std::ostream & colvarbias_restraint_k_moving::write_traj(std::ostream &os)
{
  if (b_chg_force_k && is_enabled(f_cvb_output_acc_work)) {
    os << " "
       << std::setprecision(cvm::en_prec) << std::setw(cvm::en_width)
       << acc_work;
  }
  return os;
}



<<<<<<< HEAD
// redefined due to legacy state file keyword "harmonic"
std::istream & colvarbias_restraint::read_state(std::istream &is)
{
  size_t const start_pos = is.tellg();

  std::string key, brace, conf;
  if ( !(is >> key)   || !(key == "restraint" || key == "harmonic") ||
       !(is >> brace) || !(brace == "{") ||
       !(is >> colvarparse::read_block("configuration", conf)) ||
       (set_state_params(conf) != COLVARS_OK) ) {
    cvm::error("Error: in reading state configuration for \""+bias_type+"\" bias \""+
               this->name+"\" at position "+
               cvm::to_str(static_cast<size_t>(is.tellg()))+
               " in stream.\n", INPUT_ERROR);
    is.clear();
    is.seekg(start_pos, std::ios::beg);
    is.setstate(std::ios::failbit);
    return is;
  }

  if (!read_state_data(is)) {
    cvm::error("Error: in reading state data for \""+bias_type+"\" bias \""+
               this->name+"\" at position "+
               cvm::to_str(static_cast<size_t>(is.tellg()))+
               " in stream.\n", INPUT_ERROR);
    is.clear();
    is.seekg(start_pos, std::ios::beg);
    is.setstate(std::ios::failbit);
  }

  is >> brace;
  if (brace != "}") {
    cvm::log("brace = "+brace+"\n");
    cvm::error("Error: corrupt restart information for \""+bias_type+"\" bias \""+
               this->name+"\": no matching brace at position "+
               cvm::to_str(static_cast<size_t>(is.tellg()))+" in stream.\n");
    is.setstate(std::ios::failbit);
  }

  return is;
}


std::ostream & colvarbias_restraint::write_state(std::ostream &os)
{
  os.setf(std::ios::scientific, std::ios::floatfield);
  os << "restraint {\n"
     << "  configuration {\n";
  std::istringstream is(get_state_params());
  std::string line;
  while (std::getline(is, line)) {
    os << "    " << line << "\n";
  }
  os << "  }\n";
  write_state_data(os);
  os << "}\n\n";
  return os;
}



=======
>>>>>>> 5e3fe197
colvarbias_restraint_harmonic::colvarbias_restraint_harmonic(char const *key)
  : colvarbias(key),
    colvarbias_ti(key),
    colvarbias_restraint(key),
    colvarbias_restraint_centers(key),
    colvarbias_restraint_moving(key),
    colvarbias_restraint_k(key),
    colvarbias_restraint_centers_moving(key),
    colvarbias_restraint_k_moving(key)
{
}


int colvarbias_restraint_harmonic::init(std::string const &conf)
{
  colvarbias_restraint::init(conf);
  colvarbias_restraint_moving::init(conf);
  colvarbias_restraint_centers_moving::init(conf);
  colvarbias_restraint_k_moving::init(conf);

  for (size_t i = 0; i < num_variables(); i++) {
    cvm::real const w = variables(i)->width;
    cvm::log("The force constant for colvar \""+variables(i)->name+
             "\" will be rescaled to "+
             cvm::to_str(force_k/(w*w))+
             " according to the specified width ("+cvm::to_str(w)+").\n");
  }

  return COLVARS_OK;
}


int colvarbias_restraint_harmonic::update()
{
  int error_code = COLVARS_OK;

  // update the TI estimator (if defined)
  error_code |= colvarbias_ti::update();

  // update parameters (centers or force constant)
  error_code |= colvarbias_restraint_centers_moving::update();
  error_code |= colvarbias_restraint_k_moving::update();

  // update restraint energy and forces
  error_code |= colvarbias_restraint::update();

  // update accumulated work using the current forces
  error_code |= colvarbias_restraint_centers_moving::update_acc_work();
  error_code |= colvarbias_restraint_k_moving::update_acc_work();

  return error_code;
}


cvm::real colvarbias_restraint_harmonic::restraint_potential(size_t i) const
{
  return 0.5 * force_k / (variables(i)->width * variables(i)->width) *
    variables(i)->dist2(variables(i)->value(), colvar_centers[i]);
}


colvarvalue const colvarbias_restraint_harmonic::restraint_force(size_t i) const
{
  return -0.5 * force_k / (variables(i)->width * variables(i)->width) *
    variables(i)->dist2_lgrad(variables(i)->value(), colvar_centers[i]);
}


cvm::real colvarbias_restraint_harmonic::d_restraint_potential_dk(size_t i) const
{
  return 0.5 / (variables(i)->width * variables(i)->width) *
    variables(i)->dist2(variables(i)->value(), colvar_centers[i]);
}


std::string const colvarbias_restraint_harmonic::get_state_params() const
{
  return colvarbias_restraint::get_state_params() +
    colvarbias_restraint_moving::get_state_params() +
    colvarbias_restraint_centers_moving::get_state_params() +
    colvarbias_restraint_k_moving::get_state_params();
}


int colvarbias_restraint_harmonic::set_state_params(std::string const &conf)
{
  int error_code = COLVARS_OK;
  error_code |= colvarbias_restraint::set_state_params(conf);
  error_code |= colvarbias_restraint_moving::set_state_params(conf);
  error_code |= colvarbias_restraint_centers_moving::set_state_params(conf);
  error_code |= colvarbias_restraint_k_moving::set_state_params(conf);
  return error_code;
}


std::ostream & colvarbias_restraint_harmonic::write_state_data(std::ostream &os)
{
  return colvarbias_ti::write_state_data(os);
}


std::istream & colvarbias_restraint_harmonic::read_state_data(std::istream &is)
{
  return colvarbias_ti::read_state_data(is);
}


std::ostream & colvarbias_restraint_harmonic::write_traj_label(std::ostream &os)
{
  colvarbias_restraint::write_traj_label(os);
  colvarbias_restraint_centers_moving::write_traj_label(os);
  colvarbias_restraint_k_moving::write_traj_label(os);
  return os;
}


std::ostream & colvarbias_restraint_harmonic::write_traj(std::ostream &os)
{
  colvarbias_restraint::write_traj(os);
  colvarbias_restraint_centers_moving::write_traj(os);
  colvarbias_restraint_k_moving::write_traj(os);
  return os;
}


int colvarbias_restraint_harmonic::change_configuration(std::string const &conf)
{
  return colvarbias_restraint_centers::change_configuration(conf) |
    colvarbias_restraint_k::change_configuration(conf);
}


cvm::real colvarbias_restraint_harmonic::energy_difference(std::string const &conf)
{
  cvm::real const old_bias_energy = bias_energy;
  cvm::real const old_force_k = force_k;
  std::vector<colvarvalue> const old_centers = colvar_centers;

  change_configuration(conf);
  update();

  cvm::real const result = (bias_energy - old_bias_energy);

  bias_energy = old_bias_energy;
  force_k = old_force_k;
  colvar_centers = old_centers;

  return result;
}



colvarbias_restraint_harmonic_walls::colvarbias_restraint_harmonic_walls(char const *key)
  : colvarbias(key),
    colvarbias_ti(key),
    colvarbias_restraint(key),
    colvarbias_restraint_k(key),
    colvarbias_restraint_moving(key),
    colvarbias_restraint_k_moving(key)
{
  lower_wall_k = -1.0;
  upper_wall_k = -1.0;
  // This bias implements the bias_actual_colvars feature (most others do not)
  provide(f_cvb_bypass_ext_lagrangian);
  set_enabled(f_cvb_bypass_ext_lagrangian); // Defaults to enabled
}


int colvarbias_restraint_harmonic_walls::init(std::string const &conf)
{
  colvarbias_restraint::init(conf);
  colvarbias_restraint_moving::init(conf);
  colvarbias_restraint_k_moving::init(conf);

  enable(f_cvb_scalar_variables);

  size_t i;

  bool b_null_lower_walls = false;
  if (lower_walls.size() == 0) {
    b_null_lower_walls = true;
    lower_walls.resize(num_variables());
    for (i = 0; i < num_variables(); i++) {
      lower_walls[i].type(variables(i)->value());
      lower_walls[i].reset();
    }
  }
  if (!get_keyval(conf, "lowerWalls", lower_walls, lower_walls) &&
      b_null_lower_walls) {
    cvm::log("Lower walls were not provided.\n");
    lower_walls.clear();
  }

  bool b_null_upper_walls = false;
  if (upper_walls.size() == 0) {
    b_null_upper_walls = true;
    upper_walls.resize(num_variables());
    for (i = 0; i < num_variables(); i++) {
      upper_walls[i].type(variables(i)->value());
      upper_walls[i].reset();
    }
  }
  if (!get_keyval(conf, "upperWalls", upper_walls, upper_walls) &&
      b_null_upper_walls) {
    cvm::log("Upper walls were not provided.\n");
    upper_walls.clear();
  }

  if ((lower_walls.size() == 0) && (upper_walls.size() == 0)) {
    return cvm::error("Error: no walls provided.\n", INPUT_ERROR);
  }

  if (lower_walls.size() > 0) {
    get_keyval(conf, "lowerWallConstant", lower_wall_k,
               (lower_wall_k > 0.0) ? lower_wall_k : force_k);
  }
  if (upper_walls.size() > 0) {
    get_keyval(conf, "upperWallConstant", upper_wall_k,
               (upper_wall_k > 0.0) ? upper_wall_k : force_k);
  }

  if ((lower_walls.size() == 0) || (upper_walls.size() == 0)) {
    for (i = 0; i < num_variables(); i++) {
      if (variables(i)->is_enabled(f_cv_periodic)) {
        return cvm::error("Error: at least one variable is periodic, "
                          "both walls must be provided.\n", INPUT_ERROR);
      }
    }
  }

  if ((lower_walls.size() > 0) && (upper_walls.size() > 0)) {
    for (i = 0; i < num_variables(); i++) {
      if (lower_walls[i] >= upper_walls[i]) {
        return cvm::error("Error: one upper wall, "+
                          cvm::to_str(upper_walls[i])+
                          ", is not higher than the lower wall, "+
                          cvm::to_str(lower_walls[i])+".\n",
                          INPUT_ERROR);
      }
      if (variables(i)->dist2(lower_walls[i], upper_walls[i]) < 1.0e-12) {
        return cvm::error("Error: lower wall and upper wall are equal "
                          "in the domain of the variable \""+
                          variables(i)->name+"\".\n", INPUT_ERROR);
      }
    }
    if (lower_wall_k * upper_wall_k == 0.0) {
      cvm::error("Error: lowerWallConstant and upperWallConstant, "
                 "when defined, must both be positive.\n",
                 INPUT_ERROR);
      return INPUT_ERROR;
    }
    force_k = cvm::sqrt(lower_wall_k * upper_wall_k);
    // transform the two constants to relative values using gemetric mean as ref
    // to preserve force_k if provided as single parameter
    // (allow changing both via force_k)
    lower_wall_k /= force_k;
    upper_wall_k /= force_k;
  } else {
    // If only one wall is defined, need to rescale as well
    if (lower_walls.size() > 0) {
      force_k = lower_wall_k;
      lower_wall_k = 1.0;
    }
    if (upper_walls.size() > 0) {
      force_k = upper_wall_k;
      upper_wall_k = 1.0;
    }
  }

  // Initialize starting value of the force constant (in case it's changing)
  starting_force_k = force_k;

  if (lower_walls.size() > 0) {
    for (i = 0; i < num_variables(); i++) {
      cvm::real const w = variables(i)->width;
      cvm::log("The lower wall force constant for colvar \""+
               variables(i)->name+"\" will be rescaled to "+
               cvm::to_str(lower_wall_k * force_k / (w*w))+
               " according to the specified width ("+cvm::to_str(w)+").\n");
    }
  }

  if (upper_walls.size() > 0) {
    for (i = 0; i < num_variables(); i++) {
      cvm::real const w = variables(i)->width;
      cvm::log("The upper wall force constant for colvar \""+
               variables(i)->name+"\" will be rescaled to "+
               cvm::to_str(upper_wall_k * force_k / (w*w))+
               " according to the specified width ("+cvm::to_str(w)+").\n");
    }
  }

  return COLVARS_OK;
}


int colvarbias_restraint_harmonic_walls::update()
{
  int error_code = COLVARS_OK;

  error_code |= colvarbias_ti::update();

  error_code |= colvarbias_restraint_k_moving::update();

  error_code |= colvarbias_restraint::update();

  error_code |= colvarbias_restraint_k_moving::update_acc_work();

  return error_code;
}


cvm::real colvarbias_restraint_harmonic_walls::colvar_distance(size_t i) const
{
  colvar *cv = variables(i);

  colvarvalue const &cvv = is_enabled(f_cvb_bypass_ext_lagrangian) ?
    variables(i)->actual_value() :
    variables(i)->value();

  // For a periodic colvar, both walls may be applicable at the same time
  // in which case we pick the closer one

  if (cv->is_enabled(f_cv_periodic)) {
    cvm::real const lower_wall_dist2 = cv->dist2(cvv, lower_walls[i]);
    cvm::real const upper_wall_dist2 = cv->dist2(cvv, upper_walls[i]);
    if (lower_wall_dist2 < upper_wall_dist2) {
      cvm::real const grad = cv->dist2_lgrad(cvv, lower_walls[i]);
      if (grad < 0.0) { return 0.5 * grad; }
    } else {
      cvm::real const grad = cv->dist2_lgrad(cvv, upper_walls[i]);
      if (grad > 0.0) { return 0.5 * grad; }
    }
    return 0.0;
  }

  if (lower_walls.size() > 0) {
    cvm::real const grad = cv->dist2_lgrad(cvv, lower_walls[i]);
    if (grad < 0.0) { return 0.5 * grad; }
  }
  if (upper_walls.size() > 0) {
    cvm::real const grad = cv->dist2_lgrad(cvv, upper_walls[i]);
    if (grad > 0.0) { return 0.5 * grad; }
  }
  return 0.0;
}


cvm::real colvarbias_restraint_harmonic_walls::restraint_potential(size_t i) const
{
  cvm::real const dist = colvar_distance(i);
  cvm::real const scale = dist > 0.0 ? upper_wall_k : lower_wall_k;
  return 0.5 * force_k * scale / (variables(i)->width * variables(i)->width) *
    dist * dist;
}


colvarvalue const colvarbias_restraint_harmonic_walls::restraint_force(size_t i) const
{
  cvm::real const dist = colvar_distance(i);
  cvm::real const scale = dist > 0.0 ? upper_wall_k : lower_wall_k;
  return - force_k * scale / (variables(i)->width * variables(i)->width) * dist;
}


cvm::real colvarbias_restraint_harmonic_walls::d_restraint_potential_dk(size_t i) const
{
  cvm::real const dist = colvar_distance(i);
  cvm::real const scale = dist > 0.0 ? upper_wall_k : lower_wall_k;
  return 0.5 * scale / (variables(i)->width * variables(i)->width) *
    dist * dist;
}


std::string const colvarbias_restraint_harmonic_walls::get_state_params() const
{
  return colvarbias_restraint::get_state_params() +
    colvarbias_restraint_moving::get_state_params() +
    colvarbias_restraint_k_moving::get_state_params();
}


int colvarbias_restraint_harmonic_walls::set_state_params(std::string const &conf)
{
  int error_code = COLVARS_OK;
  error_code |= colvarbias_restraint::set_state_params(conf);
  error_code |= colvarbias_restraint_moving::set_state_params(conf);
  error_code |= colvarbias_restraint_k_moving::set_state_params(conf);
  return error_code;
}


std::ostream & colvarbias_restraint_harmonic_walls::write_state_data(std::ostream &os)
{
  return colvarbias_ti::write_state_data(os);
}


std::istream & colvarbias_restraint_harmonic_walls::read_state_data(std::istream &is)
{
  return colvarbias_ti::read_state_data(is);
}


std::ostream & colvarbias_restraint_harmonic_walls::write_traj_label(std::ostream &os)
{
  colvarbias_restraint::write_traj_label(os);
  colvarbias_restraint_k_moving::write_traj_label(os);
  return os;
}


std::ostream & colvarbias_restraint_harmonic_walls::write_traj(std::ostream &os)
{
  colvarbias_restraint::write_traj(os);
  colvarbias_restraint_k_moving::write_traj(os);
  return os;
}



colvarbias_restraint_linear::colvarbias_restraint_linear(char const *key)
  : colvarbias(key),
    colvarbias_ti(key),
    colvarbias_restraint(key),
    colvarbias_restraint_centers(key),
    colvarbias_restraint_moving(key),
    colvarbias_restraint_k(key),
    colvarbias_restraint_centers_moving(key),
    colvarbias_restraint_k_moving(key)
{
  check_positive_k = false;
}


int colvarbias_restraint_linear::init(std::string const &conf)
{
  colvarbias_restraint::init(conf);
  colvarbias_restraint_moving::init(conf);
  colvarbias_restraint_centers_moving::init(conf);
  colvarbias_restraint_k_moving::init(conf);

  for (size_t i = 0; i < num_variables(); i++) {
    if (variables(i)->is_enabled(f_cv_periodic)) {
      cvm::error("Error: linear biases cannot be applied to periodic variables.\n",
                 INPUT_ERROR);
      return INPUT_ERROR;
    }
    cvm::real const w = variables(i)->width;
    cvm::log("The force constant for colvar \""+variables(i)->name+
             "\" will be rescaled to "+
             cvm::to_str(force_k / w)+
             " according to the specified width ("+cvm::to_str(w)+").\n");
  }

  return COLVARS_OK;
}


int colvarbias_restraint_linear::update()
{
  int error_code = COLVARS_OK;

  // update the TI estimator (if defined)
  error_code |= colvarbias_ti::update();

  // update parameters (centers or force constant)
  error_code |= colvarbias_restraint_centers_moving::update();
  error_code |= colvarbias_restraint_k_moving::update();

  // update restraint energy and forces
  error_code |= colvarbias_restraint::update();

  // update accumulated work using the current forces
  error_code |= colvarbias_restraint_centers_moving::update_acc_work();
  error_code |= colvarbias_restraint_k_moving::update_acc_work();

  return error_code;
}


int colvarbias_restraint_linear::change_configuration(std::string const &conf)
{
  // Only makes sense to change the force constant
  return colvarbias_restraint_k::change_configuration(conf);
}


cvm::real colvarbias_restraint_linear::energy_difference(std::string const &conf)
{
  cvm::real const old_bias_energy = bias_energy;
  cvm::real const old_force_k = force_k;

  change_configuration(conf);
  update();

  cvm::real const result = (bias_energy - old_bias_energy);

  bias_energy = old_bias_energy;
  force_k = old_force_k;

  return result;
}


cvm::real colvarbias_restraint_linear::restraint_potential(size_t i) const
{
  return force_k / variables(i)->width * (variables(i)->value() -
                                          colvar_centers[i]).sum();
}


colvarvalue const colvarbias_restraint_linear::restraint_force(size_t i) const
{
  colvarvalue dummy(variables(i)->value());
  dummy.set_ones();
  return -1.0 * force_k / variables(i)->width * dummy;
}


cvm::real colvarbias_restraint_linear::d_restraint_potential_dk(size_t i) const
{
  return 1.0 / variables(i)->width * (variables(i)->value() -
                                      colvar_centers[i]).sum();
}


std::string const colvarbias_restraint_linear::get_state_params() const
{
  return colvarbias_restraint::get_state_params() +
    colvarbias_restraint_moving::get_state_params() +
    colvarbias_restraint_centers_moving::get_state_params() +
    colvarbias_restraint_k_moving::get_state_params();
}


int colvarbias_restraint_linear::set_state_params(std::string const &conf)
{
  int error_code = COLVARS_OK;
  error_code |= colvarbias_restraint::set_state_params(conf);
  error_code |= colvarbias_restraint_moving::set_state_params(conf);
  error_code |= colvarbias_restraint_centers_moving::set_state_params(conf);
  error_code |= colvarbias_restraint_k_moving::set_state_params(conf);
  return error_code;
}


std::ostream & colvarbias_restraint_linear::write_state_data(std::ostream &os)
{
  return colvarbias_ti::write_state_data(os);
}


std::istream & colvarbias_restraint_linear::read_state_data(std::istream &is)
{
  return colvarbias_ti::read_state_data(is);
}


std::ostream & colvarbias_restraint_linear::write_traj_label(std::ostream &os)
{
  colvarbias_restraint::write_traj_label(os);
  colvarbias_restraint_centers_moving::write_traj_label(os);
  colvarbias_restraint_k_moving::write_traj_label(os);
  return os;
}


std::ostream & colvarbias_restraint_linear::write_traj(std::ostream &os)
{
  colvarbias_restraint::write_traj(os);
  colvarbias_restraint_centers_moving::write_traj(os);
  colvarbias_restraint_k_moving::write_traj(os);
  return os;
}



colvarbias_restraint_histogram::colvarbias_restraint_histogram(char const *key)
  : colvarbias(key)
{
  lower_boundary = 0.0;
  upper_boundary = 0.0;
  width = 0.0;
  gaussian_width = 0.0;
}


int colvarbias_restraint_histogram::init(std::string const &conf)
{
  colvarbias::init(conf);
  enable(f_cvb_apply_force);

  get_keyval(conf, "lowerBoundary", lower_boundary, lower_boundary);
  get_keyval(conf, "upperBoundary", upper_boundary, upper_boundary);
  get_keyval(conf, "width", width, width);

  if (width <= 0.0) {
    cvm::error("Error: \"width\" must be positive.\n", INPUT_ERROR);
  }

  get_keyval(conf, "gaussianWidth", gaussian_width, 2.0 * width, colvarparse::parse_silent);
  get_keyval(conf, "gaussianSigma", gaussian_width, 2.0 * width);

  if (lower_boundary >= upper_boundary) {
    cvm::error("Error: the upper boundary, "+
               cvm::to_str(upper_boundary)+
               ", is not higher than the lower boundary, "+
               cvm::to_str(lower_boundary)+".\n",
               INPUT_ERROR);
  }

  cvm::real const nbins = (upper_boundary - lower_boundary) / width;
  int const nbins_round = (int)(nbins);

  if (cvm::fabs(nbins - cvm::real(nbins_round)) > 1.0E-10) {
    cvm::log("Warning: grid interval ("+
             cvm::to_str(lower_boundary, cvm::cv_width, cvm::cv_prec)+" - "+
             cvm::to_str(upper_boundary, cvm::cv_width, cvm::cv_prec)+
             ") is not commensurate to its bin width ("+
             cvm::to_str(width, cvm::cv_width, cvm::cv_prec)+").\n");
  }

  p.resize(nbins_round);
  ref_p.resize(nbins_round);
  p_diff.resize(nbins_round);

  bool const inline_ref_p =
    get_keyval(conf, "refHistogram", ref_p.data_array(), ref_p.data_array());
  std::string ref_p_file;
  get_keyval(conf, "refHistogramFile", ref_p_file, std::string(""));
  if (ref_p_file.size()) {
    if (inline_ref_p) {
      cvm::error("Error: cannot specify both refHistogram and refHistogramFile at the same time.\n",
                 INPUT_ERROR);
    } else {
      std::ifstream is(ref_p_file.c_str());
      std::string data_s = "";
      std::string line;
      while (getline_nocomments(is, line)) {
        data_s.append(line+"\n");
      }
      if (data_s.size() == 0) {
        cvm::error("Error: file \""+ref_p_file+"\" empty or unreadable.\n", FILE_ERROR);
      }
      is.close();
      cvm::vector1d<cvm::real> data;
      if (data.from_simple_string(data_s) != 0) {
        cvm::error("Error: could not read histogram from file \""+ref_p_file+"\".\n");
      }
      if (data.size() == 2*ref_p.size()) {
        // file contains both x and p(x)
        size_t i;
        for (i = 0; i < ref_p.size(); i++) {
          ref_p[i] = data[2*i+1];
        }
      } else if (data.size() == ref_p.size()) {
        ref_p = data;
      } else {
        cvm::error("Error: file \""+ref_p_file+"\" contains a histogram of different length.\n",
                   INPUT_ERROR);
      }
    }
  }
  cvm::real const ref_integral = ref_p.sum() * width;
  if (cvm::fabs(ref_integral - 1.0) > 1.0e-03) {
    cvm::log("Reference distribution not normalized, normalizing to unity.\n");
    ref_p /= ref_integral;
  }

  get_keyval(conf, "writeHistogram", b_write_histogram, false);
  get_keyval(conf, "forceConstant", force_k, 1.0);

  return COLVARS_OK;
}


colvarbias_restraint_histogram::~colvarbias_restraint_histogram()
{
  p.clear();
  ref_p.clear();
  p_diff.clear();
}


int colvarbias_restraint_histogram::update()
{
  if (cvm::debug())
    cvm::log("Updating the histogram restraint bias \""+this->name+"\".\n");

  size_t vector_size = 0;
  size_t icv;
  for (icv = 0; icv < num_variables(); icv++) {
    vector_size += variables(icv)->value().size();
  }

  cvm::real const norm = 1.0/(cvm::sqrt(2.0*PI)*gaussian_width*vector_size);

  // calculate the histogram
  p.reset();
  for (icv = 0; icv < num_variables(); icv++) {
    colvarvalue const &cv = variables(icv)->value();
    if (cv.type() == colvarvalue::type_scalar) {
      cvm::real const cv_value = cv.real_value;
      size_t igrid;
      for (igrid = 0; igrid < p.size(); igrid++) {
        cvm::real const x_grid = (lower_boundary + (igrid+0.5)*width);
        p[igrid] += norm * cvm::exp(-1.0 * (x_grid - cv_value) * (x_grid - cv_value) /
                                    (2.0 * gaussian_width * gaussian_width));
      }
    } else if (cv.type() == colvarvalue::type_vector) {
      size_t idim;
      for (idim = 0; idim < cv.vector1d_value.size(); idim++) {
        cvm::real const cv_value = cv.vector1d_value[idim];
        size_t igrid;
        for (igrid = 0; igrid < p.size(); igrid++) {
          cvm::real const x_grid = (lower_boundary + (igrid+0.5)*width);
          p[igrid] += norm * cvm::exp(-1.0 * (x_grid - cv_value) * (x_grid - cv_value) /
                                      (2.0 * gaussian_width * gaussian_width));
        }
      }
    } else {
      cvm::error("Error: unsupported type for variable "+variables(icv)->name+".\n",
                 COLVARS_NOT_IMPLEMENTED);
      return COLVARS_NOT_IMPLEMENTED;
    }
  }

  cvm::real const force_k_cv = force_k * vector_size;

  // calculate the difference between current and reference
  p_diff = p - ref_p;
  bias_energy = 0.5 * force_k_cv * p_diff * p_diff;

  // calculate the forces
  for (icv = 0; icv < num_variables(); icv++) {
    colvarvalue const &cv = variables(icv)->value();
    colvarvalue &cv_force = colvar_forces[icv];
    cv_force.type(cv);
    cv_force.reset();

    if (cv.type() == colvarvalue::type_scalar) {
      cvm::real const cv_value = cv.real_value;
      cvm::real &force = cv_force.real_value;
      size_t igrid;
      for (igrid = 0; igrid < p.size(); igrid++) {
        cvm::real const x_grid = (lower_boundary + (igrid+0.5)*width);
        force += force_k_cv * p_diff[igrid] *
          norm * cvm::exp(-1.0 * (x_grid - cv_value) * (x_grid - cv_value) /
                          (2.0 * gaussian_width * gaussian_width)) *
          (-1.0 * (x_grid - cv_value) / (gaussian_width * gaussian_width));
      }
    } else if (cv.type() == colvarvalue::type_vector) {
      size_t idim;
      for (idim = 0; idim < cv.vector1d_value.size(); idim++) {
        cvm::real const cv_value = cv.vector1d_value[idim];
        cvm::real &force = cv_force.vector1d_value[idim];
        size_t igrid;
        for (igrid = 0; igrid < p.size(); igrid++) {
          cvm::real const x_grid = (lower_boundary + (igrid+0.5)*width);
          force += force_k_cv * p_diff[igrid] *
            norm * cvm::exp(-1.0 * (x_grid - cv_value) * (x_grid - cv_value) /
                            (2.0 * gaussian_width * gaussian_width)) *
            (-1.0 * (x_grid - cv_value) / (gaussian_width * gaussian_width));
        }
      }
    } else {
      // TODO
    }
  }

  return COLVARS_OK;
}


int colvarbias_restraint_histogram::write_output_files()
{
  if (b_write_histogram) {
    std::string file_name(cvm::output_prefix()+"."+this->name+".hist.dat");
    std::ostream *os = cvm::proxy->output_stream(file_name);
    *os << "# " << cvm::wrap_string(variables(0)->name, cvm::cv_width)
        << "  " << "p(" << cvm::wrap_string(variables(0)->name, cvm::cv_width-3)
        << ")\n";

    os->setf(std::ios::fixed, std::ios::floatfield);

    size_t igrid;
    for (igrid = 0; igrid < p.size(); igrid++) {
      cvm::real const x_grid = (lower_boundary + (igrid+1)*width);
      *os << "  "
          << std::setprecision(cvm::cv_prec)
          << std::setw(cvm::cv_width)
          << x_grid
          << "  "
          << std::setprecision(cvm::cv_prec)
          << std::setw(cvm::cv_width)
          << p[igrid] << "\n";
    }
    cvm::proxy->close_output_stream(file_name);
  }
  return COLVARS_OK;
}


std::ostream & colvarbias_restraint_histogram::write_traj_label(std::ostream &os)
{
  os << " ";
  if (b_output_energy) {
    os << " E_"
       << cvm::wrap_string(this->name, cvm::en_width-2);
  }
  return os;
}


std::ostream & colvarbias_restraint_histogram::write_traj(std::ostream &os)
{
  os << " ";
  if (b_output_energy) {
    os << " "
       << std::setprecision(cvm::en_prec) << std::setw(cvm::en_width)
       << bias_energy;
  }
  return os;
}<|MERGE_RESOLUTION|>--- conflicted
+++ resolved
@@ -706,70 +706,6 @@
 
 
 
-<<<<<<< HEAD
-// redefined due to legacy state file keyword "harmonic"
-std::istream & colvarbias_restraint::read_state(std::istream &is)
-{
-  size_t const start_pos = is.tellg();
-
-  std::string key, brace, conf;
-  if ( !(is >> key)   || !(key == "restraint" || key == "harmonic") ||
-       !(is >> brace) || !(brace == "{") ||
-       !(is >> colvarparse::read_block("configuration", conf)) ||
-       (set_state_params(conf) != COLVARS_OK) ) {
-    cvm::error("Error: in reading state configuration for \""+bias_type+"\" bias \""+
-               this->name+"\" at position "+
-               cvm::to_str(static_cast<size_t>(is.tellg()))+
-               " in stream.\n", INPUT_ERROR);
-    is.clear();
-    is.seekg(start_pos, std::ios::beg);
-    is.setstate(std::ios::failbit);
-    return is;
-  }
-
-  if (!read_state_data(is)) {
-    cvm::error("Error: in reading state data for \""+bias_type+"\" bias \""+
-               this->name+"\" at position "+
-               cvm::to_str(static_cast<size_t>(is.tellg()))+
-               " in stream.\n", INPUT_ERROR);
-    is.clear();
-    is.seekg(start_pos, std::ios::beg);
-    is.setstate(std::ios::failbit);
-  }
-
-  is >> brace;
-  if (brace != "}") {
-    cvm::log("brace = "+brace+"\n");
-    cvm::error("Error: corrupt restart information for \""+bias_type+"\" bias \""+
-               this->name+"\": no matching brace at position "+
-               cvm::to_str(static_cast<size_t>(is.tellg()))+" in stream.\n");
-    is.setstate(std::ios::failbit);
-  }
-
-  return is;
-}
-
-
-std::ostream & colvarbias_restraint::write_state(std::ostream &os)
-{
-  os.setf(std::ios::scientific, std::ios::floatfield);
-  os << "restraint {\n"
-     << "  configuration {\n";
-  std::istringstream is(get_state_params());
-  std::string line;
-  while (std::getline(is, line)) {
-    os << "    " << line << "\n";
-  }
-  os << "  }\n";
-  write_state_data(os);
-  os << "}\n\n";
-  return os;
-}
-
-
-
-=======
->>>>>>> 5e3fe197
 colvarbias_restraint_harmonic::colvarbias_restraint_harmonic(char const *key)
   : colvarbias(key),
     colvarbias_ti(key),
