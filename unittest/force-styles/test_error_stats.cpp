--- conflicted
+++ resolved
@@ -9,10 +9,7 @@
 #include "fmtlib_format.cpp"
 #include "fmtlib_os.cpp"
 
-<<<<<<< HEAD
-=======
 // Windows may define this as a macro
->>>>>>> 3ec3085f
 #if defined(max)
 #undef max
 #endif
